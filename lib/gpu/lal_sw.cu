--- conflicted
+++ resolved
@@ -156,25 +156,18 @@
   __syncthreads();
 
   if (ii<inum) {
-    int nbor, nbor_end;
+    const __global int *nbor, *list_end;
     int i, numj;
     nbor_info(dev_nbor,dev_packed,nbor_pitch,t_per_atom,ii,offset,i,numj,
-              n_stride,nbor_end,nbor);
+              n_stride,list_end,nbor);
 
     numtyp4 ix; fetch4(ix,i,pos_tex); //x_[i];
-<<<<<<< HEAD
-    //int iw=ix.w;
-    //int itype=fast_mul((int)MAX_SHARED_TYPES,iw);
-
-    for ( ; nbor<nbor_end; nbor+=n_stride) {
-=======
     int itype=ix.w;
     itype=map[itype];
     
     for ( ; nbor<list_end; nbor+=n_stride) {
->>>>>>> 35814a93
-  
-      int j=dev_packed[nbor];
+  
+      int j=*nbor;
       j &= NEIGHMASK;
 
       numtyp4 jx; fetch4(jx,j,pos_tex); //x_[j];
@@ -367,20 +360,21 @@
   __syncthreads();
   
   if (ii<inum) {
-    int i, numj, nbor_j, nbor_end;
+    const __global int *nbor_j, *list_end;
+    int i, numj;
 
     int offset_j=offset/t_per_atom;
     nbor_info(dev_nbor,dev_packed,nbor_pitch,t_per_atom,ii,offset_j,i,numj,
-              n_stride,nbor_end,nbor_j);
+              n_stride,list_end,nbor_j);
     int offset_k=tid & (t_per_atom-1);
 
     numtyp4 ix; fetch4(ix,i,pos_tex); //x_[i];
     int itype=ix.w; 
     itype=map[itype];
 
-    for ( ; nbor_j<nbor_end; nbor_j+=n_stride) {
-  
-      int j=dev_packed[nbor_j];
+    for ( ; nbor_j<list_end; nbor_j+=n_stride) {
+  
+      int j=*nbor_j;
       j &= NEIGHMASK;
 
       numtyp4 jx; fetch4(jx,j,pos_tex); //x_[j];
@@ -404,12 +398,12 @@
       sw_sigma_gamma_ij=sw1_ijparam.y*sw1_ijparam.w; //sw_sigma*sw_gamma;
       sw_cut_ij=sw3_ijparam.x;
 
-      int nbor_k=nbor_j-offset_j+offset_k;
+      const __global int *nbor_k=nbor_j-offset_j+offset_k;
       if (nbor_k<=nbor_j)
         nbor_k+=n_stride;
 
-      for ( ; nbor_k<nbor_end; nbor_k+=n_stride) {
-        int k=dev_packed[nbor_k];
+      for ( ; nbor_k<list_end; nbor_k+=n_stride) {
+        int k=*nbor_k;
         k &= NEIGHMASK;
 
         numtyp4 kx; fetch4(kx,k,pos_tex);
@@ -496,19 +490,20 @@
   __syncthreads();
   
   if (ii<inum) {
-    int i, numj, nbor_j, nbor_end, k_end;
+    const __global int *nbor_j, *list_end, *k_end;
+    int i, numj;
 
     int offset_j=offset/t_per_atom;
     nbor_info(dev_nbor,dev_packed,nbor_pitch,t_per_atom,ii,offset_j,i,numj,
-              n_stride,nbor_end,nbor_j);
+              n_stride,list_end,nbor_j);
     int offset_k=tid & (t_per_atom-1);
 
     numtyp4 ix; fetch4(ix,i,pos_tex); //x_[i];
     int itype=ix.w;
     itype=map[itype];
 
-    for ( ; nbor_j<nbor_end; nbor_j+=n_stride) {
-      int j=dev_packed[nbor_j];
+    for ( ; nbor_j<list_end; nbor_j+=n_stride) {
+      int j=*nbor_j;
       j &= NEIGHMASK;
 
       numtyp4 jx; fetch4(jx,j,pos_tex); //x_[j];
@@ -532,21 +527,21 @@
       sw_sigma_gamma_ij=sw1_ijparam.y*sw1_ijparam.w; //sw_sigma*sw_gamma;
       sw_cut_ij=sw3_ijparam.x;
 
-      int nbor_k=j+nbor_pitch;
-      int numk=dev_nbor[nbor_k]; 
+      const __global int *nbor_k=dev_nbor+j+nbor_pitch;
+      int numk=*nbor_k; 
       if (dev_nbor==dev_packed) {
         nbor_k+=nbor_pitch+fast_mul(j,t_per_atom-1);
         k_end=nbor_k+fast_mul(numk/t_per_atom,n_stride)+(numk & (t_per_atom-1));
         nbor_k+=offset_k;
       } else {
         nbor_k+=nbor_pitch;
-        nbor_k=dev_nbor[nbor_k];
+        nbor_k=dev_packed+*nbor_k;
         k_end=nbor_k+numk;
         nbor_k+=offset_k;
       }
 
       for ( ; nbor_k<k_end; nbor_k+=n_stride) {
-        int k=dev_packed[nbor_k];
+        int k=*nbor_k;
         k &= NEIGHMASK;
 
         if (k == i) continue;
@@ -636,19 +631,20 @@
   __syncthreads();
   
   if (ii<inum) {
-    int i, numj, nbor_j, nbor_end, k_end;
+    const __global int *nbor_j, *list_end, *k_end;
+    int i, numj;
 
     int offset_j=offset/t_per_atom;
     nbor_info(dev_nbor,dev_packed,nbor_pitch,t_per_atom,ii,offset_j,i,numj,
-              n_stride,nbor_end,nbor_j);
+              n_stride,list_end,nbor_j);
     int offset_k=tid & (t_per_atom-1);
 
     numtyp4 ix; fetch4(ix,i,pos_tex); //x_[i];
     int itype=ix.w;
     itype=map[itype];
 
-    for ( ; nbor_j<nbor_end; nbor_j+=n_stride) {
-      int j=dev_packed[nbor_j];
+    for ( ; nbor_j<list_end; nbor_j+=n_stride) {
+      int j=*nbor_j;
       j &= NEIGHMASK;
 
       numtyp4 jx; fetch4(jx,j,pos_tex); //x_[j];
@@ -661,10 +657,6 @@
       numtyp delr1z = ix.z-jx.z;
       numtyp rsq1 = delr1x*delr1x+delr1y*delr1y+delr1z*delr1z;
 
-<<<<<<< HEAD
-      int nbor_k=j+nbor_pitch;
-      int numk=dev_nbor[nbor_k]; 
-=======
       int ijparam=elem2param[itype*nelements*nelements+jtype*nelements+jtype];
       numtyp4 sw3_ijparam; fetch4(sw3_ijparam,ijparam,sw3_tex);
 
@@ -678,20 +670,19 @@
         
       const __global int *nbor_k=dev_nbor+j+nbor_pitch;
       int numk=*nbor_k;
->>>>>>> 35814a93
       if (dev_nbor==dev_packed) {
         nbor_k+=nbor_pitch+fast_mul(j,t_per_atom-1);
         k_end=nbor_k+fast_mul(numk/t_per_atom,n_stride)+(numk & (t_per_atom-1));
         nbor_k+=offset_k;
       } else {
         nbor_k+=nbor_pitch;
-        nbor_k=dev_nbor[nbor_k];
+        nbor_k=dev_packed+*nbor_k;
         k_end=nbor_k+numk;
         nbor_k+=offset_k;
       }
 
       for ( ; nbor_k<k_end; nbor_k+=n_stride) {
-        int k=dev_packed[nbor_k];
+        int k=*nbor_k;
         k &= NEIGHMASK;
 
         if (k == i) continue;
