--- conflicted
+++ resolved
@@ -1,11 +1,6 @@
 <HEAD>
-<<<<<<< HEAD
 <TITLE>LAMMPS-ICMS Users Manual</TITLE>
-<META NAME="docnumber" CONTENT="11 Jul 2014 version">
-=======
-<TITLE>LAMMPS Users Manual</TITLE>
 <META NAME="docnumber" CONTENT="22 Jul 2014 version">
->>>>>>> f01d9363
 <META NAME="author" CONTENT="http://lammps.sandia.gov - Sandia National Laboratories">
 <META NAME="copyright" CONTENT="Copyright (2003) Sandia Corporation.  This software and manual is distributed under the GNU General Public License.">
 </HEAD>
@@ -22,13 +17,8 @@
 
 <H1></H1>
 
-<<<<<<< HEAD
 LAMMPS-ICMS Documentation :c,h3
-11 Jul 2014 version :c,h4
-=======
-LAMMPS Documentation :c,h3
 22 Jul 2014 version :c,h4
->>>>>>> f01d9363
 
 Version info: :h4
 
