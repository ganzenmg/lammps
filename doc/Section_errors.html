<HTML>
<CENTER><A HREF = "Section_modify.html">Previous Section</A> - <A HREF = "http://lammps.sandia.gov">LAMMPS WWW Site</A> -
<A HREF = "Manual.html">LAMMPS Documentation</A> - <A HREF = "Section_commands.html#comm">LAMMPS Commands</A> - <A HREF = "Section_history.html">Next
Section</A> 
</CENTER>






<HR>

<H3>9. Errors 
</H3>
<P>This section describes the various kinds of errors you can encounter
when using LAMMPS.
</P>
9.1 <A HREF = "#9_1">Common problems</A><BR>
9.2 <A HREF = "#9_2">Reporting bugs</A><BR>
9.3 <A HREF = "#9_3">Error & warning messages</A> <BR>

<HR>

<A NAME = "9_1"></A><H4>9.1 Common problems 
</H4>
<P>If two LAMMPS runs do not produce the same answer on different
machines or different numbers of processors, this is typically not a
bug.  In theory you should get identical answers on any number of
processors and on any machine.  In practice, numerical round-off can
cause slight differences and eventual divergence of molecular dynamics
phase space trajectories within a few 100s or few 1000s of timesteps.
However, the statistical properties of the two runs (e.g. average
energy or temperature) should still be the same.
</P>
<P>If the <A HREF = "velocity.html">velocity</A> command is used to set initial atom
velocities, a particular atom can be assigned a different velocity
when the problem is run on a different number of processors or on
different machines.  If this happens, the phase space trajectories of
the two simulations will rapidly diverge.  See the discussion of the
<I>loop</I> option in the <A HREF = "velocity.html">velocity</A> command for details and
options that avoid this issue.
</P>
<P>Similarly, the <A HREF = "create_atoms.html">create_atoms</A> command generates a
lattice of atoms.  For the same physical system, the ordering and
numbering of atoms by atom ID may be different depending on the number
of processors.
</P>
<P>Some commands use random number generators which may be setup to
produce different random number streams on each processor and hence
will produce different effects when run on different numbers of
processors.  A commonly-used example is the <A HREF = "fix_langevin.html">fix
langevin</A> command for thermostatting.
</P>
<P>A LAMMPS simulation typically has two stages, setup and run.  Most
LAMMPS errors are detected at setup time; others like a bond
stretching too far may not occur until the middle of a run.
</P>
<P>LAMMPS tries to flag errors and print informative error messages so
you can fix the problem.  Of course, LAMMPS cannot figure out your
physics or numerical mistakes, like choosing too big a timestep,
specifying erroneous force field coefficients, or putting 2 atoms on
top of each other!  If you run into errors that LAMMPS doesn't catch
that you think it should flag, please send an email to the
<A HREF = "http://lammps.sandia.gov/authors.html">developers</A>.
</P>
<P>If you get an error message about an invalid command in your input
script, you can determine what command is causing the problem by
looking in the log.lammps file or using the <A HREF = "echo.html">echo command</A>
to see it on the screen.  For a given command, LAMMPS expects certain
arguments in a specified order.  If you mess this up, LAMMPS will
often flag the error, but it may read a bogus argument and assign a
value that is valid, but not what you wanted.  E.g. trying to read the
string "abc" as an integer value and assigning the associated variable
a value of 0.
</P>
<P>Generally, LAMMPS will print a message to the screen and exit
gracefully when it encounters a fatal error.  Sometimes it will print
a WARNING and continue on; you can decide if the WARNING is important
or not.  If LAMMPS crashes or hangs without spitting out an error
message first then it could be a bug (see <A HREF = "#9_2">this section</A>) or one
of the following cases:
</P>
<P>LAMMPS runs in the available memory a processor allows to be
allocated.  Most reasonable MD runs are compute limited, not memory
limited, so this shouldn't be a bottleneck on most platforms.  Almost
all large memory allocations in the code are done via C-style malloc's
which will generate an error message if you run out of memory.
Smaller chunks of memory are allocated via C++ "new" statements.  If
you are unlucky you could run out of memory just when one of these
small requests is made, in which case the code will crash or hang (in
parallel), since LAMMPS doesn't trap on those errors.
</P>
<P>Illegal arithmetic can cause LAMMPS to run slow or crash.  This is
typically due to invalid physics and numerics that your simulation is
computing.  If you see wild thermodynamic values or NaN values in your
LAMMPS output, something is wrong with your simulation.  If you
suspect this is happening, it is a good idea to print out
thermodynamic info frequently (e.g. every timestep) via the
<A HREF = "thermo.html">thermo</A> so you can monitor what is happening.
Visualizing the atom movement is also a good idea to insure your model
is behaving as you expect.
</P>
<P>In parallel, one way LAMMPS can hang is due to how different MPI
implementations handle buffering of messages.  If the code hangs
without an error message, it may be that you need to specify an MPI
setting or two (usually via an environment variable) to enable
buffering or boost the sizes of messages that can be buffered.
</P>
<HR>

<A NAME = "9_2"></A><H4>9.2 Reporting bugs 
</H4>
<P>If you are confident that you have found a bug in LAMMPS, follow these
steps.
</P>
<P>Check the <A HREF = "http://lammps.sandia.gov/bug.html">New features and bug
fixes</A> section of the <A HREF = "http://lammps.sandia.gov">LAMMPS WWW
site</A> to see if the bug has already been reported or fixed or the
<A HREF = "http://lammps.sandia.gov/unbug.html">Unfixed bug</A> to see if a fix is
pending.
</P>
<P>Check the <A HREF = "http://lammps.sandia.gov/mail.html">mailing list</A>
to see if it has been discussed before.
</P>
<P>If not, send an email to the mailing list describing the problem with
any ideas you have as to what is causing it or where in the code the
problem might be.  The developers will ask for more info if needed,
such as an input script or data files.
</P>
<P>The most useful thing you can do to help us fix the bug is to isolate
the problem.  Run it on the smallest number of atoms and fewest number
of processors and with the simplest input script that reproduces the
bug and try to identify what command or combination of commands is
causing the problem.
</P>
<P>As a last resort, you can send an email directly to the
<A HREF = "http://lammps.sandia.gov/authors.html">developers</A>.
</P>
<HR>

<H4><A NAME = "9_3"></A>9.3 Error & warning messages 
</H4>
<P>These are two alphabetic lists of the <A HREF = "#error">ERROR</A> and
<A HREF = "#warn">WARNING</A> messages LAMMPS prints out and the reason why.  If the
explanation here is not sufficient, the documentation for the
offending command may help.  Grepping the source files for the text of
the error message and staring at the source code and comments is also
not a bad idea!  Note that sometimes the same message can be printed
from multiple places in the code.
</P>
<P>Also note that error messages from <A HREF = "Section_start.html#2_3">user-contributed
packages</A> are not listed here.  Is such an
error occurs and is not self-explanatory, you'll need to look in the
source code or contact the author of the package.
</P>
<H4><A NAME = "error"></A>Errors: 
</H4>
<DL>

<DT><I>1-3 bond count is inconsistent</I> 

<DD>An inconsistency was detected when computing the number of 1-3
neighbors for each atom.  This likely means something is wrong with
the bond topologies you have defined. 

<DT><I>1-4 bond count is inconsistent</I> 

<DD>An inconsistency was detected when computing the number of 1-4
neighbors for each atom.  This likely means something is wrong with
the bond topologies you have defined. 

<DT><I>All angle coeffs are not set</I> 

<DD>All angle coefficients must be set in the data file or by the
angle_coeff command before running a simulation. 

<DT><I>All bond coeffs are not set</I> 

<DD>All bond coefficients must be set in the data file or by the
bond_coeff command before running a simulation. 

<DT><I>All dihedral coeffs are not set</I> 

<DD>All dihedral coefficients must be set in the data file or by the
dihedral_coeff command before running a simulation. 

<DT><I>All dipole moments are not set</I> 

<DD>For atom styles that define dipole moments for each atom type, all
moments must be set in the data file or by the dipole command before
running a simulation. 

<DT><I>All improper coeffs are not set</I> 

<DD>All improper coefficients must be set in the data file or by the
improper_coeff command before running a simulation. 

<DT><I>All masses are not set</I> 

<DD>For atom styles that define masses for each atom type, all masses must
be set in the data file or by the mass command before running a
simulation.  They must also be set before using the velocity
command. 

<DT><I>All pair coeffs are not set</I> 

<DD>All pair coefficients must be set in the data file or by the
pair_coeff command before running a simulation. 

<DT><I>All shapes are not set</I> 

<DD>All atom types must have a shape setting, even if the particles
are spherical. 

<DT><I>All universe/uloop variables must have same # of values</I> 

<DD>Self-explanatory. 

<DT><I>All variables in next command must be same style</I> 

<DD>Self-explanatory. 

<DT><I>Angle atom missing in delete_bonds</I> 

<DD>The delete_bonds command cannot find one or more atoms in a particular
angle on a particular processor.  The pairwise cutoff is too short or
the atoms are too far apart to make a valid angle. 

<DT><I>Angle atom missing in set command</I> 

<DD>The set command cannot find one or more atoms in a particular angle on
a particular processor.  The pairwise cutoff is too short or the atoms
are too far apart to make a valid angle. 

<DT><I>Angle atoms %d %d %d missing on proc %d at step %d</I> 

<DD>One or more of 3 atoms needed to compute a particular angle are
missing on this processor.  Typically this is because the pairwise
cutoff is set too short or the angle has blown apart and an atom is
too far away. 

<DT><I>Angle coeff for hybrid has invalid style</I> 

<DD>Angle style hybrid uses another angle style as one of its
coefficients.  The angle style used in the angle_coeff command or read
from a restart file is not recognized. 

<DT><I>Angle coeffs are not set</I> 

<DD>No angle coefficients have been assigned in the data file or via the
angle_coeff command. 

<DT><I>Angle potential must be defined for SHAKE</I> 

<DD>When shaking angles, an angle_style potential must be used. 

<DT><I>Angle style hybrid cannot have hybrid as an argument</I> 

<DD>Self-explanatory. 

<DT><I>Angle style hybrid cannot have none as an argument</I> 

<DD>Self-explanatory. 

<DT><I>Angle style hybrid cannot use same pair style twice</I> 

<DD>Self-explanatory. 

<DT><I>Angle table must range from 0 to 180 degrees</I> 

<DD>Self-explanatory. 

<DT><I>Angle table parameters did not set N</I> 

<DD>List of angle table parameters must include N setting. 

<DT><I>Angle_coeff command before angle_style is defined</I> 

<DD>Coefficients cannot be set in the data file or via the angle_coeff
command until an angle_style has been assigned. 

<DT><I>Angle_coeff command before simulation box is defined</I> 

<DD>The angle_coeff command cannot be used before a read_data,
read_restart, or create_box command. 

<DT><I>Angle_coeff command when no angles allowed</I> 

<DD>The chosen atom style does not allow for angles to be defined. 

<DT><I>Angle_style command when no angles allowed</I> 

<DD>The chosen atom style does not allow for angles to be defined. 

<DT><I>Angles assigned incorrectly</I> 

<DD>Angles read in from the data file were not assigned correctly to
atoms.  This means there is something invalid about the topology
definitions. 

<DT><I>Angles defined but no angle types</I> 

<DD>The data file header lists angles but no angle types. 

<DT><I>Another input script is already being processed</I> 

<DD>Cannot attempt to open a 2nd input script, when the original file is
still being processed. 

<DT><I>Arccos of invalid value in variable formula</I> 

<DD>Argument of arccos() must be between -1 and 1. 

<DT><I>Arcsin of invalid value in variable formula</I> 

<DD>Argument of arcsin() must be between -1 and 1. 

<DT><I>At least 1 proc could not allocate a CUDA gpu or memory</I> 

<DD>You are not setup correctly to use a GPU from your CPU. 

<DT><I>At least one process could not allocate a CUDA-enabled gpu</I> 

<DD>Self-explanatory. 

<DT><I>Atom IDs must be consecutive for dump dcd</I> 

<DD>Self-explanatory. 

<DT><I>Atom IDs must be consecutive for dump xtc</I> 

<DD>Self-explanatory. 

<DT><I>Atom IDs must be consecutive for dump xyz all</I> 

<DD>This is a requirement since XYZ files do not list the atom IDs.
When using group all, the output is sorted by ID so that
the atoms will be in a consistent order for different snapshots.
This sorting requires the IDs be consecutive. 

<DT><I>Atom IDs must be consecutive for dump xyz</I> 

<DD>Self-explanatory. 

<DT><I>Atom IDs must be consecutive for velocity create loop all</I> 

<DD>Self-explanatory. 

<DT><I>Atom count is inconsistent, cannot write restart file</I> 

<DD>Sum of atoms across processors does not equal initial total count.
This is probably because you have lost some atoms. 

<DT><I>Atom in too many rigid bodies - boost MAXBODY</I> 

<DD>Fix poems has a parameter MAXBODY (in fix_poems.cpp) which determines
the maximum number of rigid bodies a single atom can belong to (i.e. a
multibody joint).  The bodies you have defined exceed this limit. 

<DT><I>Atom sort did not operate correctly</I> 

<DD>This is an internal LAMMPS error.  Please report it to the
developers. 

<DT><I>Atom sorting has bin size = 0.0</I> 

<DD>The neighbor cutoff is being used as the bin size, but it is zero.
Thus you must explicitly list a bin size in the atom_modify sort
command or turn off sorting. 

<DT><I>Atom style hybrid cannot have hybrid as an argument</I> 

<DD>Self-explanatory. 

<DT><I>Atom style hybrid cannot use same atom style twice</I> 

<DD>Self-explanatory. 

<DT><I>Atom vector in equal-style variable formula</I> 

<DD>Atom vectors generate one value per atom which is not allowed
in an equal-style variable. 

<DT><I>Atom-style variable in equal-style variable formula</I> 

<DD>Atom-style variables generate one value per atom which is not allowed
in an equal-style variable. 

<DT><I>Atom_modify map command after simulation box is defined</I> 

<DD>The atom_modify map command cannot be used after a read_data,
read_restart, or create_box command. 

<DT><I>Atom_modify sort and first options cannot be used together</I> 

<DD>Self-explanatory. 

<DT><I>Atom_style command after simulation box is defined</I> 

<DD>The atom_style command cannot be used after a read_data,
read_restart, or create_box command. 

<DT><I>Attempt to pop empty stack in fix box/relax</I> 

<DD>Internal LAMMPS error.  Please report it to the developers. 

<DT><I>Attempt to push beyond stack limit in fix box/relax</I> 

<DD>Internal LAMMPS error.  Please report it to the developers. 

<DT><I>Attempting to rescale a 0.0 temperature</I> 

<DD>Cannot rescale a temperature that is already 0.0. 

<DT><I>Bad FENE bond</I> 

<DD>Two atoms in a FENE bond have become so far apart that the bond cannot
be computed. 

<DT><I>Bad grid of processors</I> 

<DD>The 3d grid of processors defined by the processors command does not
match the number of processors LAMMPS is being run on. 

<DT><I>Bad kspace_modify slab parameter</I> 

<DD>Kspace_modify value for the slab/volume keyword must be >= 2.0. 

<DT><I>Bad principal moments</I> 

<DD>Fix rigid did not compute the principal moments of inertia of a rigid
group of atoms correctly. 

<DT><I>Bias compute does not calculate a velocity bias</I> 

<DD>The specified compute must compute a bias for temperature. 

<DT><I>Bias compute does not calculate temperature</I> 

<DD>The specified compute must compute temperature. 

<DT><I>Bias compute group does not match compute group</I> 

<DD>The specified compute must operate on the same group as the parent
compute. 

<DT><I>Bitmapped lookup tables require int/float be same size</I> 

<DD>Cannot use pair tables on this machine, because of word sizes.  Use
the pair_modify command with table 0 instead. 

<DT><I>Bitmapped table in file does not match requested table</I> 

<DD>Setting for bitmapped table in pair_coeff command must match table
in file exactly. 

<DT><I>Bitmapped table is incorrect length in table file</I> 

<DD>Number of table entries is not a correct power of 2. 

<DT><I>Bond and angle potentials must be defined for TIP4P</I> 

<DD>Cannot use TIP4P pair potential unless bond and angle potentials
are defined. 

<DT><I>Bond atom missing in delete_bonds</I> 

<DD>The delete_bonds command cannot find one or more atoms in a particular
bond on a particular processor.  The pairwise cutoff is too short or
the atoms are too far apart to make a valid bond. 

<DT><I>Bond atom missing in set command</I> 

<DD>The set command cannot find one or more atoms in a particular bond on
a particular processor.  The pairwise cutoff is too short or the atoms
are too far apart to make a valid bond. 

<DT><I>Bond atoms %d %d missing on proc %d at step %d</I> 

<DD>One or both of 2 atoms needed to compute a particular bond are
missing on this processor.  Typically this is because the pairwise
cutoff is set too short or the bond has blown apart and an atom is
too far away. 

<DT><I>Bond coeff for hybrid has invalid style</I> 

<DD>Bond style hybrid uses another bond style as one of its coefficients.
The bond style used in the bond_coeff command or read from a restart
file is not recognized. 

<DT><I>Bond coeffs are not set</I> 

<DD>No bond coefficients have been assigned in the data file or via the
bond_coeff command. 

<DT><I>Bond potential must be defined for SHAKE</I> 

<DD>Cannot use fix shake unless bond potential is defined. 

<DT><I>Bond style hybrid cannot have hybrid as an argument</I> 

<DD>Self-explanatory. 

<DT><I>Bond style hybrid cannot have none as an argument</I> 

<DD>Self-explanatory. 

<DT><I>Bond style hybrid cannot use same pair style twice</I> 

<DD>Self-explanatory. 

<DT><I>Bond style quartic cannot be used with 3,4-body interactions</I> 

<DD>No angle, dihedral, or improper styles can be defined when using
bond style quartic. 

<DT><I>Bond style quartic requires special_bonds = 1,1,1</I> 

<DD>This is a restriction of the current bond quartic implementation. 

<DT><I>Bond table parameters did not set N</I> 

<DD>List of bond table parameters must include N setting. 

<DT><I>Bond table values are not increasing</I> 

<DD>The values in the tabulated file must be monotonically increasing. 

<DT><I>Bond_coeff command before bond_style is defined</I> 

<DD>Coefficients cannot be set in the data file or via the bond_coeff
command until an bond_style has been assigned. 

<DT><I>Bond_coeff command before simulation box is defined</I> 

<DD>The bond_coeff command cannot be used before a read_data,
read_restart, or create_box command. 

<DT><I>Bond_coeff command when no bonds allowed</I> 

<DD>The chosen atom style does not allow for bonds to be defined. 

<DT><I>Bond_style command when no bonds allowed</I> 

<DD>The chosen atom style does not allow for bonds to be defined. 

<DT><I>Bonds assigned incorrectly</I> 

<DD>Bonds read in from the data file were not assigned correctly to atoms.
This means there is something invalid about the topology definitions. 

<DT><I>Bonds defined but no bond types</I> 

<DD>The data file header lists bonds but no bond types. 

<DT><I>Both sides of boundary must be periodic</I> 

<DD>Cannot specify a boundary as periodic only on the lo or hi side.  Must
be periodic on both sides. 

<DT><I>Boundary command after simulation box is defined</I> 

<DD>The boundary command cannot be used after a read_data, read_restart,
or create_box command. 

<DT><I>Box bounds are invalid</I> 

<DD>The box boundaries specified in the read_data file are invalid.  The
lo value must be less than the hi value for all 3 dimensions. 

<DT><I>Can not specify Pxy/Pxz/Pyz in fix box/relax with non-triclinic box</I> 

<DD>Only triclinic boxes can be used with off-diagonal pressure components.
See the region prism command for details. 

<DT><I>Can not specify Pxy/Pxz/Pyz in fix nvt/npt/nph with non-triclinic box</I> 

<DD>Only triclinic boxes can be used with off-diagonal pressure components.
See the region prism command for details. 

<DT><I>Cannot (yet) use PPPM with triclinic box</I> 

<DD>This feature is not yet supported. 

<DT><I>Cannot change box to orthogonal when tilt is non-zero</I> 

<DD>Self-explanatory 

<DT><I>Cannot change box with certain fixes defined</I> 

<DD>The change_box command cannot be used when fix ave/spatial or
fix/deform are defined . 

<DT><I>Cannot change box with dumps defined</I> 

<DD>Self-explanatory. 

<DT><I>Cannot change dump_modify every for dump dcd</I> 

<DD>The frequency of writing dump dcd snapshots cannot be changed. 

<DT><I>Cannot change dump_modify every for dump xtc</I> 

<DD>The frequency of writing dump xtc snapshots cannot be changed. 

<DT><I>Cannot change timestep with fix pour</I> 

<DD>This fix pre-computes some values based on the timestep, so it cannot
be changed during a simulation run. 

<DT><I>Cannot compute PPPM G</I> 

<DD>LAMMPS failed to compute a valid approximation for the PPPM g_ewald
factor that partitions the computation between real space and k-space. 

<DT><I>Cannot create an atom map unless atoms have IDs</I> 

<DD>The simulation requires a mapping from global atom IDs to local atoms,
but the atoms that have been defined have no IDs. 

<DT><I>Cannot create atoms with undefined lattice</I> 

<DD>Must use the lattice command before using the create_atoms
command. 

<DT><I>Cannot create_atoms after reading restart file with per-atom info</I> 

<DD>The per-atom info was stored to be used when by a fix that you
may re-define.  If you add atoms before re-defining the fix, then
there will not be a correct amount of per-atom info. 

<DT><I>Cannot create_box after simulation box is defined</I> 

<DD>The create_box command cannot be used after a read_data, read_restart,
or create_box command. 

<DT><I>Cannot delete group all</I> 

<DD>Self-explanatory. 

<DT><I>Cannot delete group currently used by a compute</I> 

<DD>Self-explanatory. 

<DT><I>Cannot delete group currently used by a dump</I> 

<DD>Self-explanatory. 

<DT><I>Cannot delete group currently used by a fix</I> 

<DD>Self-explanatory. 

<DT><I>Cannot delete group currently used by atom_modify first</I> 

<DD>Self-explanatory. 

<DT><I>Cannot displace_box on a non-periodic boundary</I> 

<DD>Self-explanatory. 

<DT><I>Cannot evaporate atoms in atom_modify first group</I> 

<DD>This is a restriction due to the way atoms are organized in
a list to enable the atom_modify first command. 

<DT><I>Cannot find delete_bonds group ID</I> 

<DD>Group ID used in the delete_bonds command does not exist. 

<DT><I>Cannot have both pair_modify shift and tail set to yes</I> 

<DD>These 2 options are contradictory. 

<DT><I>Cannot open AIREBO potential file %s</I> 

<DD>The specified AIREBO potential file cannot be opened.  Check that the
path and name are correct. 

<DT><I>Cannot open COMB potential file %s</I> 

<DD>The specified COMB potential file cannot be opened.  Check that the
path and name are correct. 

<DT><I>Cannot open EAM potential file %s</I> 

<DD>The specified EAM potential file cannot be opened.  Check that the
path and name are correct. 

<DT><I>Cannot open EIM potential file %s</I> 

<DD>The specified EIM potential file cannot be opened.  Check that the
path and name are correct. 

<DT><I>Cannot open MEAM potential file %s</I> 

<DD>The specified MEAM potential file cannot be opened.  Check that the
path and name are correct. 

<DT><I>Cannot open Stillinger-Weber potential file %s</I> 

<DD>The specified SW potential file cannot be opened.  Check that the path
and name are correct. 

<DT><I>Cannot open Tersoff potential file %s</I> 

<DD>The specified Tersoff potential file cannot be opened.  Check that the
path and name are correct. 

<DT><I>Cannot open dir to search for restart file</I> 

<DD>Using a "*" in the name of the restart file will open the current
directory to search for matching file names. 

<DT><I>Cannot open dump file</I> 

<DD>The output file for the dump command cannot be opened.  Check that the
path and name are correct. 

<DT><I>Cannot open file %s</I> 

<DD>The specified file cannot be opened.  Check that the path and name are
correct. 

<DT><I>Cannot open fix ave/correlate file %s</I> 

<DD>The specified file cannot be opened.  Check that the path and name are
correct. 

<DT><I>Cannot open fix ave/histo file %s</I> 

<DD>The specified file cannot be opened.  Check that the path and name are
correct. 

<DT><I>Cannot open fix ave/spatial file %s</I> 

<DD>The specified file cannot be opened.  Check that the path and name are
correct. 

<DT><I>Cannot open fix ave/time file %s</I> 

<DD>The specified file cannot be opened.  Check that the path and name are
correct. 

<DT><I>Cannot open fix poems file %s</I> 

<DD>The specified file cannot be opened.  Check that the path and name are
correct. 

<DT><I>Cannot open fix print file %s</I> 

<DD>The output file generated by the fix print command cannot be opened 

<DT><I>Cannot open fix qeq/comb file %s</I> 

<DD>The output file for the fix qeq/combs command cannot be opened.
Check that the path and name are correct. 

<DT><I>Cannot open fix reax/bonds file %s</I> 

<DD>The output file for the fix reax/bonds command cannot be opened.
Check that the path and name are correct. 

<DT><I>Cannot open fix tmd file %s</I> 

<DD>The output file for the fix tmd command cannot be opened.  Check that
the path and name are correct. 

<DT><I>Cannot open fix ttm file %s</I> 

<DD>The output file for the fix ttm command cannot be opened.  Check that
the path and name are correct. 

<DT><I>Cannot open gzipped file</I> 

<DD>LAMMPS is attempting to open a gzipped version of the specified file
but was unsuccessful.  Check that the path and name are correct. 

<DT><I>Cannot open input script %s</I> 

<DD>Self-explanatory. 

<DT><I>Cannot open log.lammps</I> 

<DD>The default LAMMPS log file cannot be opened.  Check that the
directory you are running in allows for files to be created. 

<DT><I>Cannot open logfile %s</I> 

<DD>The LAMMPS log file specified in the input script cannot be opened.
Check that the path and name are correct. 

<DT><I>Cannot open logfile</I> 

<DD>The LAMMPS log file named in a command-line argument cannot be opened.
Check that the path and name are correct. 

<DT><I>Cannot open pair_write file</I> 

<DD>The specified output file for pair energies and forces cannot be
opened.  Check that the path and name are correct. 

<DT><I>Cannot open restart file %s</I> 

<DD>Self-explanatory. 

<DT><I>Cannot open screen file</I> 

<DD>The screen file specified as a command-line argument cannot be
opened.  Check that the directory you are running in allows for files
to be created. 

<DT><I>Cannot open universe log file</I> 

<DD>For a multi-partition run, the master log file cannot be opened.
Check that the directory you are running in allows for files to be
created. 

<DT><I>Cannot open universe screen file</I> 

<DD>For a multi-partition run, the master screen file cannot be opened.
Check that the directory you are running in allows for files to be
created. 

<DT><I>Cannot read_data after simulation box is defined</I> 

<DD>The read_data command cannot be used after a read_data,
read_restart, or create_box command. 

<DT><I>Cannot read_restart after simulation box is defined</I> 

<DD>The read_restart command cannot be used after a read_data,
read_restart, or create_box command. 

<DT><I>Cannot redefine variable as a different style</I> 

<DD>An equal-style variable can be re-defined but only if it was
originally an equal-style variable. 

<DT><I>Cannot replicate 2d simulation in z dimension</I> 

<DD>The replicate command cannot replicate a 2d simulation in the z
dimension. 

<DT><I>Cannot replicate with fixes that store atom quantities</I> 

<DD>Either fixes are defined that create and store atom-based vectors or a
restart file was read which included atom-based vectors for fixes.
The replicate command cannot duplicate that information for new atoms.
You should use the replicate command before fixes are applied to the
system. 

<DT><I>Cannot reset timestep with a dynamic region defined</I> 

<DD>Dynamic regions (see the region command) have a time dependence.
Thus you cannot change the timestep when one or more of these
are defined. 

<DT><I>Cannot reset timestep with a time-dependent fix defined</I> 

<DD>You cannot reset the timestep when a fix that keeps track of elapsed
time is in place. 

<DT><I>Cannot reset timestep with dump file already written to</I> 

<DD>Changing the timestep will confuse when a dump file is written.  Use
the undump command, then restart the dump file. 

<DT><I>Cannot reset timestep with restart file already written</I> 

<DD>Changing the timestep will confuse when a restart file is written.
Use the "restart 0" command to turn off restarts, then start them
again. 

<DT><I>Cannot restart fix rigid/nvt with different # of chains</I> 

<DD>This is because the restart file contains per-chain info. 

<DT><I>Cannot run 2d simulation with nonperiodic Z dimension</I> 

<DD>Use the boundary command to make the z dimension periodic in order to
run a 2d simulation. 

<DT><I>Cannot set both respa pair and inner/middle/outer</I> 

<DD>In the rRESPA integrator, you must compute pairwise potentials either
all together (pair), or in pieces (inner/middle/outer).  You can't do
both. 

<DT><I>Cannot set both vel and wiggle in fix wall command</I> 

<DD>Self-explantory. 

<DT><I>Cannot set dipole for this atom style</I> 

<DD>This atom style does not support dipole settings for each atom type. 

<DT><I>Cannot set dump_modify flush for dump xtc</I> 

<DD>Self-explanatory. 

<DT><I>Cannot set mass for this atom style</I> 

<DD>This atom style does not support mass settings for each atom type.
Instead they are defined on a per-atom basis in the data file. 

<DT><I>Cannot set respa middle without inner/outer</I> 

<DD>In the rRESPA integrator, you must define both a inner and outer
setting in order to use a middle setting. 

<DT><I>Cannot set shape for this atom style</I> 

<DD>The atom style does not support this setting. 

<DT><I>Cannot set this attribute for this atom style</I> 

<DD>The attribute being set does not exist for the defined atom style. 

<DT><I>Cannot skew triclinic box in z for 2d simulation</I> 

<DD>Self-explanatory. 

<DT><I>Cannot use Ewald with 2d simulation</I> 

<DD>The kspace style ewald cannot be used in 2d simulations.  You can use
2d Ewald in a 3d simulation; see the kspace_modify command. 

<DT><I>Cannot use Ewald with triclinic box</I> 

<DD>This feature is not yet supported. 

<DT><I>Cannot use PPPM with 2d simulation</I> 

<DD>The kspace style pppm cannot be used in 2d simulations.  You can use
2d PPPM in a 3d simulation; see the kspace_modify command. 

<DT><I>Cannot use PRD with a time-dependent fix defined</I> 

<DD>PRD alters the timestep in ways that will mess up these fixes. 

<DT><I>Cannot use PRD with a time-dependent region defined</I> 

<DD>PRD alters the timestep in ways that will mess up these regions. 

<DT><I>Cannot use PRD with atom_modify sort enabled</I> 

<DD>This is a current restriction of PRD.  You must turn off sorting,
which is enabled by default, via the atom_modify command. 

<DT><I>Cannot use PRD with multi-processor replicas unless atom map exists</I> 

<DD>Use the atom_modify command to create an atom map. 

<DT><I>Cannot use delete_atoms unless atoms have IDs</I> 

<DD>Your atoms do not have IDs, so the delete_atoms command cannot be
used. 

<DT><I>Cannot use delete_bonds with non-molecular system</I> 

<DD>Your choice of atom style does not have bonds. 

<DT><I>Cannot use fix TMD unless atom map exists</I> 

<DD>Using this fix requires the ability to lookup an atom index, which is
provided by an atom map.  An atom map does not exist (by default) for
non-molecular problems.  Using the atom_modify map command will force
an atom map to be created. 

<DT><I>Cannot use fix bond/break with non-molecular systems</I> 

<DD>Self-explanatory. 

<DT><I>Cannot use fix bond/create with non-molecular systems</I> 

<DD>Self-explanatory. 

<DT><I>Cannot use fix box/relax on a 2nd non-periodic dimension</I> 

<DD>When specifying an off-diagonal pressure component, the 2nd of the two
dimensions must be periodic.  E.g. if the xy component is specified,
then the y dimension must be periodic. 

<DT><I>Cannot use fix box/relax on a non-periodic dimension</I> 

<DD>When specifying a diagonal pressure component, the dimension must be
periodic. 

<DT><I>Cannot use fix deform on a 2nd non-periodic boundary</I> 

<DD>When specifying a tilt factor change, the 2nd of the two dimensions
must be periodic.  E.g. if the xy tilt is specified, then the y
dimension must be periodic. 

<DT><I>Cannot use fix deform on a non-periodic boundary</I> 

<DD>When specifying a change is a box dimension, the dimension must be
periodic. 

<DT><I>Cannot use fix deform trate on a box with zero tilt</I> 

<DD>The trate style alters the current strain. 

<DT><I>Cannot use fix enforce2d with 3d simulation</I> 

<DD>Self-explanatory. 

<DT><I>Cannot use fix msst without per-type mass defined</I> 

<DD>Self-explanatory. 

<DT><I>Cannot use fix npt and fix deform on same component of stress tensor</I> 

<DD>This would be changing the same box dimension twice. 

<DT><I>Cannot use fix nvt/npt/nph on a 2nd non-periodic dimension</I> 

<DD>When specifying an off-diagonal pressure component, the 2nd of the two
dimensions must be periodic.  E.g. if the xy component is specified,
then the y dimension must be periodic. 

<DT><I>Cannot use fix nvt/npt/nph on a non-periodic dimension</I> 

<DD>When specifying a diagonal pressure component, the dimension must be
periodic. 

<DT><I>Cannot use fix pour with triclinic box</I> 

<DD>This feature is not yet supported. 

<DT><I>Cannot use fix press/berendsen and fix deform on same component of stress tensor</I> 

<DD>These commands both change the box size/shape, so you cannot use both
together. 

<DT><I>Cannot use fix press/berendsen on a non-periodic dimension</I> 

<DD>Self-explanatory. 

<DT><I>Cannot use fix press/berendsen with triclinic box</I> 

<DD>Self-explanatory. 

<DT><I>Cannot use fix reax/bonds without pair_style reax</I> 

<DD>Self-explantory. 

<DT><I>Cannot use fix shake with non-molecular system</I> 

<DD>Your choice of atom style does not have bonds. 

<DT><I>Cannot use fix ttm with 2d simulation</I> 

<DD>This is a current restriction of this fix due to the grid it creates. 

<DT><I>Cannot use fix ttm with triclinic box</I> 

<DD>This is a current restriction of this fix due to the grid it creates. 

<DT><I>Cannot use fix wall in periodic dimension</I> 

<DD>Self-explanatory. 

<DT><I>Cannot use fix wall zlo/zhi for a 2d simulation</I> 

<DD>Self-explanatory. 

<DT><I>Cannot use kspace solver on system with no charge</I> 

<DD>No atoms in system have a non-zero charge. 

<DT><I>Cannot use neighbor bins - box size << cutoff</I> 

<DD>Too many neighbor bins will be created.  This typically happens when
the simulation box is very small in some dimension, compared to the
neighbor cutoff.  Use the "nsq" style instead of "bin" style. 

<DT><I>Cannot use newton pair with GPU GayBerne pair style</I> 

<DD>Self-explanatory. 

<DT><I>Cannot use newton pair with GPU lj/cut pair style</I> 

<DD>Self-explanatory. 

<DT><I>Cannot use nonperiodic boundares with fix ttm</I> 

<DD>This fix requires a fully periodic simulation box. 

<DT><I>Cannot use nonperiodic boundaries with Ewald</I> 

<DD>For kspace style ewald, all 3 dimensions must have periodic boundaries
unless you use the kspace_modify command to define a 2d slab with a
non-periodic z dimension. 

<DT><I>Cannot use nonperiodic boundaries with PPPM</I> 

<DD>For kspace style pppm, all 3 dimensions must have periodic boundaries
unless you use the kspace_modify command to define a 2d slab with a
non-periodic z dimension. 

<DT><I>Cannot use pair hybrid with multiple GPU pair styles</I> 

<DD>Self-explanatory. 

<DT><I>Cannot use pair tail corrections with 2d simulations</I> 

<DD>The correction factors are only currently defined for 3d systems. 

<DT><I>Cannot use ramp in variable formula between runs</I> 

<DD>This is because the ramp() function is time dependent. 

<DT><I>Cannot use region INF or EDGE when box does not exist</I> 

<DD>Regions that extend to the box boundaries can only be used after the
create_box command has been used. 

<DT><I>Cannot use set atom with no atom IDs defined</I> 

<DD>Atom IDs are not defined, so they cannot be used to identify an atom. 

<DT><I>Cannot use variable energy with constant force in fix addforce</I> 

<DD>This is because for constant force, LAMMPS can compute the change
in energy directly. 

<DT><I>Cannot use variable every setting for dump dcd</I> 

<DD>The format of DCD dump files requires snapshots be output
at a constant frequency. 

<DT><I>Cannot use velocity create loop all unless atoms have IDs</I> 

<DD>Atoms in the simulation to do not have IDs, so this style
of velocity creation cannot be performed. 

<DT><I>Cannot use wall in periodic dimension</I> 

<DD>Self-explanatory. 

<DT><I>Cannot wiggle and shear fix wall/gran</I> 

<DD>Cannot specify both options at the same time. 

<DT><I>Cannot zero momentum of 0 atoms</I> 

<DD>The collection of atoms for which momentum is being computed has no
atoms. 

<DT><I>Change_box command before simulation box is defined</I> 

<DD>Self-explanatory. 

<DT><I>Change_box operation is invalid</I> 

<DD>Cannot change orthogonal box to orthogonal or a triclinic box to
triclinic. 

<DT><I>Communicate group != atom_modify first group</I> 

<DD>Self-explanatory. 

<DT><I>Compute ID for compute reduce does not exist</I> 

<DD>Self-explanatory. 

<DT><I>Compute ID for fix ave/atom does not exist</I> 

<DD>Self-explanatory. 

<DT><I>Compute ID for fix ave/correlate does not exist</I> 

<DD>Self-explanatory. 

<DT><I>Compute ID for fix ave/histo does not exist</I> 

<DD>Self-explanatory. 

<DT><I>Compute ID for fix ave/spatial does not exist</I> 

<DD>Self-explanatory. 

<DT><I>Compute ID for fix ave/time does not exist</I> 

<DD>Self-explanatory. 

<DT><I>Compute ID for fix store/state does not exist</I> 

<DD>Self-explanatory. 

<DT><I>Compute ID must be alphanumeric or underscore characters</I> 

<DD>Self-explanatory. 

<DT><I>Compute angle/local used when angles are not allowed</I> 

<DD>The atom style does not support angles. 

<DT><I>Compute bond/local used when bonds are not allowed</I> 

<DD>The atom style does not support bonds. 

<DT><I>Compute centro/atom requires a pair style be defined</I> 

<DD>This is because the computation of the centro-symmetry values
uses a pairwise neighbor list. 

<DT><I>Compute cna/atom cutoff is longer than pairwise cutoff</I> 

<DD>Self-explantory. 

<DT><I>Compute cna/atom requires a pair style be defined</I> 

<DD>Self-explantory. 

<DT><I>Compute com/molecule requires molecular atom style</I> 

<DD>Self-explanatory. 

<DT><I>Compute coord/atom cutoff is longer than pairwise cutoff</I> 

<DD>Cannot compute coordination at distances longer than the pair cutoff,
since those atoms are not in the neighbor list. 

<DT><I>Compute coord/atom requires a pair style be defined</I> 

<DD>Self-explantory. 

<DT><I>Compute damage/atom requires peridynamic potential</I> 

<DD>Damage is a Peridynamic-specific metric.  It requires you
to be running a Peridynamics simulation. 

<DT><I>Compute dihedral/local used when dihedrals are not allowed</I> 

<DD>The atom style does not support dihedrals. 

<DT><I>Compute does not allow an extra compute or fix to be reset</I> 

<DD>This is an internal LAMMPS error.  Please report it to the
developers. 

<DT><I>Compute erotate/asphere cannot be used with atom attributes diameter or rmass</I> 

<DD>These attributes override the shape and mass settings, so cannot be
used. 

<DT><I>Compute erotate/asphere requires atom attributes angmom, quat, shape</I> 

<DD>An atom style that defines these attributes must be used. 

<DT><I>Compute erotate/asphere requires extended particles</I> 

<DD>This compute cannot be used with point paritlces. 

<DT><I>Compute erotate/sphere requires atom attribute omega</I> 

<DD>An atom style that defines this attribute must be used. 

<DT><I>Compute erotate/sphere requires atom attribute radius or shape</I> 

<DD>An atom style that defines these attributes must be used. 

<DT><I>Compute erotate/sphere requires spherical particle shapes</I> 

<DD>Self-explanatory. 

<DT><I>Compute event/displace has invalid fix event assigned</I> 

<DD>This is an internal LAMMPS error.  Please report it to the
developers. 

<DT><I>Compute group/group group ID does not exist</I> 

<DD>Self-explanatory. 

<DT><I>Compute gyration/molecule requires molecular atom style</I> 

<DD>Self-explanatory. 

<DT><I>Compute heat/flux compute ID does not compute ke/atom</I> 

<DD>Self-explanatory. 

<DT><I>Compute heat/flux compute ID does not compute pe/atom</I> 

<DD>Self-explanatory. 

<DT><I>Compute heat/flux compute ID does not compute stress/atom</I> 

<DD>Self-explanatory. 

<DT><I>Compute improper/local used when impropers are not allowed</I> 

<DD>The atom style does not support impropers. 

<DT><I>Compute msd/molecule requires molecular atom style</I> 

<DD>Self-explanatory. 

<DT><I>Compute pe must use group all</I> 

<DD>Energies computed by potentials (pair, bond, etc) are computed on all
atoms. 

<DT><I>Compute pressure must use group all</I> 

<DD>Virial contributions computed by potentials (pair, bond, etc) are
computed on all atoms. 

<DT><I>Compute pressure temperature ID does not compute temperature</I> 

<DD>The compute ID assigned to a pressure computation must compute
temperature. 

<DT><I>Compute property/atom for atom property that isn't allocated</I> 

<DD>Self-explanatory. 

<DT><I>Compute property/local cannot use these inputs together</I> 

<DD>Only inputs that generate the same number of datums can be used
togther.  E.g. bond and angle quantities cannot be mixed. 

<DT><I>Compute property/local for property that isn't allocated</I> 

<DD>Self-explanatory. 

<DT><I>Compute property/molecule requires molecular atom style</I> 

<DD>Self-explanatory. 

<DT><I>Compute rdf requires a pair style be defined</I> 

<DD>Self-explanatory. 

<DT><I>Compute reduce compute array is accessed out-of-range</I> 

<DD>Self-explanatory. 

<DT><I>Compute reduce compute calculates global values</I> 

<DD>A compute that calculates peratom or local values is required. 

<DT><I>Compute reduce compute does not calculate a local array</I> 

<DD>Self-explanatory. 

<DT><I>Compute reduce compute does not calculate a local vector</I> 

<DD>Self-explanatory. 

<DT><I>Compute reduce compute does not calculate a per-atom array</I> 

<DD>Self-explanatory. 

<DT><I>Compute reduce compute does not calculate a per-atom vector</I> 

<DD>Self-explanatory. 

<DT><I>Compute reduce fix array is accessed out-of-range</I> 

<DD>Self-explanatory. 

<DT><I>Compute reduce fix calculates global values</I> 

<DD>A fix that calculates peratom or local values is required. 

<DT><I>Compute reduce fix does not calculate a local array</I> 

<DD>Self-explanatory. 

<DT><I>Compute reduce fix does not calculate a local vector</I> 

<DD>Self-explanatory. 

<DT><I>Compute reduce fix does not calculate a per-atom array</I> 

<DD>Self-explanatory. 

<DT><I>Compute reduce fix does not calculate a per-atom vector</I> 

<DD>Self-explanatory. 

<DT><I>Compute reduce replace requires min or max mode</I> 

<DD>Self-explanatory. 

<DT><I>Compute reduce variable is not atom-style variable</I> 

<DD>Self-explanatory. 

<DT><I>Compute temp/asphere cannot be used with atom attributes diameter or rmass</I> 

<DD>These attributes override the shape and mass settings, so cannot be
used. 

<DT><I>Compute temp/asphere requires atom attributes angmom, quat, shape</I> 

<DD>An atom style that defines these attributes must be used. 

<DT><I>Compute temp/asphere requires extended particles</I> 

<DD>This compute cannot be used with point paritlces. 

<DT><I>Compute temp/partial cannot use vz for 2d systemx</I> 

<DD>Self-explanatory. 

<DT><I>Compute temp/profile cannot bin z for 2d systems</I> 

<DD>Self-explanatory. 

<DT><I>Compute temp/profile cannot use vz for 2d systemx</I> 

<DD>Self-explanatory. 

<DT><I>Compute temp/sphere requires atom attribute omega</I> 

<DD>An atom style that defines this attribute must be used. 

<DT><I>Compute temp/sphere requires atom attribute radius or shape</I> 

<DD>An atom style that defines these attributes must be used. 

<DT><I>Compute temp/sphere requires spherical particle shapes</I> 

<DD>Self-explanatory. 

<DT><I>Compute used in variable between runs is not current</I> 

<DD>Computes cannot be invoked by a variable in between runs.  Thus they
must have been evaluated on the last timestep of the previous run in
order for their value(s) to be accessed.  See the doc page for the
variable command for more info. 

<DT><I>Compute used in variable thermo keyword between runs is not current</I> 

<DD>Some thermo keywords rely on a compute to calculate their value(s).
Computes cannot be invoked by a variable in between runs.  Thus they
must have been evaluated on the last timestep of the previous run in
order for their value(s) to be accessed.  See the doc page for the
variable command for more info. 

<DT><I>Computed temperature for fix temp/berendsen cannot be 0.0</I> 

<DD>Self-explanatory. 

<DT><I>Computed temperature for fix temp/rescale cannot be 0.0</I> 

<DD>Cannot rescale the temperature to a new value if the current
temperature is 0.0. 

<DT><I>Could not count initial bonds in fix bond/create</I> 

<DD>Could not find one of the atoms in a bond on this processor. 

<DT><I>Could not create 3d FFT plan</I> 

<DD>The FFT setup in pppm failed. 

<DT><I>Could not create 3d remap plan</I> 

<DD>The FFT setup in pppm failed. 

<DT><I>Could not find atom_modify first group ID</I> 

<DD>Self-explanatory. 

<DT><I>Could not find compute ID for PRD</I> 

<DD>Self-explanatory. 

<DT><I>Could not find compute ID for temperature bias</I> 

<DD>Self-explanatory. 

<DT><I>Could not find compute ID to delete</I> 

<DD>Self-explanatory. 

<DT><I>Could not find compute displace/atom fix ID</I> 

<DD>Self-explanatory. 

<DT><I>Could not find compute event/displace fix ID</I> 

<DD>Self-explanatory. 

<DT><I>Could not find compute group ID</I> 

<DD>Self-explanatory. 

<DT><I>Could not find compute heat/flux compute ID</I> 

<DD>Self-explanatory. 

<DT><I>Could not find compute msd fix ID</I> 

<DD>Self-explanatory. 

<DT><I>Could not find compute pressure temperature ID</I> 

<DD>The compute ID for calculating temperature does not exist. 

<DT><I>Could not find compute_modify ID</I> 

<DD>Self-explanatory. 

<DT><I>Could not find delete_atoms group ID</I> 

<DD>Group ID used in the delete_atoms command does not exist. 

<DT><I>Could not find delete_atoms region ID</I> 

<DD>Region ID used in the delete_atoms command does not exist. 

<DT><I>Could not find displace_atoms group ID</I> 

<DD>Group ID used in the displace_atoms command does not exist. 

<DT><I>Could not find displace_box group ID</I> 

<DD>Group ID used in the displace_box command does not exist. 

<DT><I>Could not find dump cfg compute ID</I> 

<DD>Self-explanatory. 

<DT><I>Could not find dump cfg fix ID</I> 

<DD>Self-explanatory. 

<DT><I>Could not find dump cfg variable name</I> 

<DD>Self-explanatory. 

<DT><I>Could not find dump custom compute ID</I> 

<DD>The compute ID needed by dump custom to compute a per-atom quantity
does not exist. 

<DT><I>Could not find dump custom fix ID</I> 

<DD>Self-explanatory. 

<DT><I>Could not find dump custom variable name</I> 

<DD>Self-explanatory. 

<DT><I>Could not find dump group ID</I> 

<DD>A group ID used in the dump command does not exist. 

<DT><I>Could not find dump local compute ID</I> 

<DD>Self-explanatory. 

<DT><I>Could not find dump local fix ID</I> 

<DD>Self-explanatory. 

<DT><I>Could not find dump modify compute ID</I> 

<DD>Self-explanatory. 

<DT><I>Could not find dump modify fix ID</I> 

<DD>Self-explanatory. 

<DT><I>Could not find dump modify variable name</I> 

<DD>Self-explanatory. 

<DT><I>Could not find fix ID to delete</I> 

<DD>Self-explanatory. 

<DT><I>Could not find fix group ID</I> 

<DD>A group ID used in the fix command does not exist. 

<DT><I>Could not find fix msst compute ID</I> 

<DD>Self-explanatory. 

<DT><I>Could not find fix poems group ID</I> 

<DD>A group ID used in the fix poems command does not exist. 

<DT><I>Could not find fix recenter group ID</I> 

<DD>A group ID used in the fix recenter command does not exist. 

<DT><I>Could not find fix rigid group ID</I> 

<DD>A group ID used in the fix rigid command does not exist. 

<DT><I>Could not find fix_modify ID</I> 

<DD>A fix ID used in the fix_modify command does not exist. 

<DT><I>Could not find fix_modify pressure ID</I> 

<DD>The compute ID for computing pressure does not exist. 

<DT><I>Could not find fix_modify temperature ID</I> 

<DD>The compute ID for computing temperature does not exist. 

<DT><I>Could not find group delete group ID</I> 

<DD>Self-explanatory. 

<DT><I>Could not find set group ID</I> 

<DD>Group ID specified in set command does not exist. 

<DT><I>Could not find thermo compute ID</I> 

<DD>Compute ID specified in thermo_style command does not exist. 

<DT><I>Could not find thermo custom compute ID</I> 

<DD>The compute ID needed by thermo style custom to compute a requested
quantity does not exist. 

<DT><I>Could not find thermo custom fix ID</I> 

<DD>The fix ID needed by thermo style custom to compute a requested
quantity does not exist. 

<DT><I>Could not find thermo custom variable name</I> 

<DD>Self-explanatory. 

<DT><I>Could not find thermo fix ID</I> 

<DD>Fix ID specified in thermo_style command does not exist. 

<DT><I>Could not find thermo_modify pressure ID</I> 

<DD>The compute ID needed by thermo style custom to compute pressure does
not exist. 

<DT><I>Could not find thermo_modify temperature ID</I> 

<DD>The compute ID needed by thermo style custom to compute temperature does
not exist. 

<DT><I>Could not find undump ID</I> 

<DD>A dump ID used in the undump command does not exist. 

<DT><I>Could not find velocity group ID</I> 

<DD>A group ID used in the velocity command does not exist. 

<DT><I>Could not find velocity temperature ID</I> 

<DD>The compute ID needed by the velocity command to compute temperature
does not exist. 

<DT><I>Could not grab element entry from EIM potential file</I> 

<DD>Self-explanatory 

<DT><I>Could not grab global entry from EIM potential file</I> 

<DD>Self-explanatory. 

<DT><I>Could not grab pair entry from EIM potential file</I> 

<DD>Self-explanatory. 

<DT><I>Could not set finite-size particle attribute in fix rigid</I> 

<DD>The particle has a finite size but its attributes could not be
determined. 

<DT><I>Coulomb cutoffs of pair hybrid sub-styles do not match</I> 

<DD>If using a Kspace solver, all Coulomb cutoffs of long pair styles must
be the same. 

<DT><I>Cound not find dump_modify ID</I> 

<DD>Self-explanatory. 

<DT><I>Create_atoms command before simulation box is defined</I> 

<DD>The create_atoms command cannot be used before a read_data,
read_restart, or create_box command. 

<DT><I>Create_atoms region ID does not exist</I> 

<DD>A region ID used in the create_atoms command does not exist. 

<DT><I>Create_box region ID does not exist</I> 

<DD>A region ID used in the create_box command does not exist. 

<DT><I>Create_box region does not support a bounding box</I> 

<DD>Not all regions represent bounded volumes.  You cannot use
such a region with the create_box command. 

<DT><I>Cyclic loop in joint connections</I> 

<DD>Fix poems cannot (yet) work with coupled bodies whose joints connect
the bodies in a ring (or cycle). 

<DT><I>Degenerate lattice primitive vectors</I> 

<DD>Invalid set of 3 lattice vectors for lattice command. 

<DT><I>Delete region ID does not exist</I> 

<DD>Self-explanatory. 

<DT><I>Delete_atoms command before simulation box is defined</I> 

<DD>The delete_atoms command cannot be used before a read_data,
read_restart, or create_box command. 

<DT><I>Delete_atoms cutoff > neighbor cutoff</I> 

<DD>Cannot delete atoms further away than a processor knows about. 

<DT><I>Delete_atoms requires a pair style be defined</I> 

<DD>This is because atom deletion within a cutoff uses a pairwise
neighbor list. 

<DT><I>Delete_bonds command before simulation box is defined</I> 

<DD>The delete_bonds command cannot be used before a read_data,
read_restart, or create_box command. 

<DT><I>Delete_bonds command with no atoms existing</I> 

<DD>No atoms are yet defined so the delete_bonds command cannot be used. 

<DT><I>Deposition region extends outside simulation box</I> 

<DD>Self-explanatory. 

<DT><I>Did not assign all atoms correctly</I> 

<DD>Atoms read in from a data file were not assigned correctly to
processors.  This is likely due to some atom coordinates being
outside a non-periodic simulation box. 

<DT><I>Did not find all elements in MEAM library file</I> 

<DD>The requested elements were not found in the MEAM file. 

<DT><I>Did not find fix shake partner info</I> 

<DD>Could not find bond partners implied by fix shake command.  This error
can be triggered if the delete_bonds command was used before fix
shake, and it removed bonds without resetting the 1-2, 1-3, 1-4
weighting list via the special keyword. 

<DT><I>Did not find keyword in table file</I> 

<DD>Keyword used in pair_coeff command was not found in table file. 

<DT><I>Did not set temp for fix rigid/nvt</I> 

<DD>The temp keyword must be used. 

<DT><I>Dihedral atom missing in delete_bonds</I> 

<DD>The delete_bonds command cannot find one or more atoms in a particular
dihedral on a particular processor.  The pairwise cutoff is too short
or the atoms are too far apart to make a valid dihedral. 

<DT><I>Dihedral atom missing in set command</I> 

<DD>The set command cannot find one or more atoms in a particular dihedral
on a particular processor.  The pairwise cutoff is too short or the
atoms are too far apart to make a valid dihedral. 

<DT><I>Dihedral atoms %d %d %d %d missing on proc %d at step %d</I> 

<DD>One or more of 4 atoms needed to compute a particular dihedral are
missing on this processor.  Typically this is because the pairwise
cutoff is set too short or the dihedral has blown apart and an atom is
too far away. 

<DT><I>Dihedral charmm is incompatible with Pair style</I> 

<DD>Dihedral style charmm must be used with a pair style charmm
in order for the 1-4 epsilon/sigma parameters to be defined. 

<DT><I>Dihedral coeff for hybrid has invalid style</I> 

<DD>Dihedral style hybrid uses another dihedral style as one of its
coefficients.  The dihedral style used in the dihedral_coeff command
or read from a restart file is not recognized. 

<DT><I>Dihedral coeffs are not set</I> 

<DD>No dihedral coefficients have been assigned in the data file or via
the dihedral_coeff command. 

<DT><I>Dihedral style hybrid cannot have hybrid as an argument</I> 

<DD>Self-explanatory. 

<DT><I>Dihedral style hybrid cannot have none as an argument</I> 

<DD>Self-explanatory. 

<DT><I>Dihedral style hybrid cannot use same dihedral style twice</I> 

<DD>Self-explanatory. 

<DT><I>Dihedral_coeff command before dihedral_style is defined</I> 

<DD>Coefficients cannot be set in the data file or via the dihedral_coeff
command until an dihedral_style has been assigned. 

<DT><I>Dihedral_coeff command before simulation box is defined</I> 

<DD>The dihedral_coeff command cannot be used before a read_data,
read_restart, or create_box command. 

<DT><I>Dihedral_coeff command when no dihedrals allowed</I> 

<DD>The chosen atom style does not allow for dihedrals to be defined. 

<DT><I>Dihedral_style command when no dihedrals allowed</I> 

<DD>The chosen atom style does not allow for dihedrals to be defined. 

<DT><I>Dihedrals assigned incorrectly</I> 

<DD>Dihedrals read in from the data file were not assigned correctly to
atoms.  This means there is something invalid about the topology
definitions. 

<DT><I>Dihedrals defined but no dihedral types</I> 

<DD>The data file header lists dihedrals but no dihedral types. 

<DT><I>Dimension command after simulation box is defined</I> 

<DD>The dimension command cannot be used after a read_data,
read_restart, or create_box command. 

<DT><I>Dipole command before simulation box is defined</I> 

<DD>The dipole command cannot be used before a read_data,
read_restart, or create_box command. 

<DT><I>Displace_atoms command before simulation box is defined</I> 

<DD>The displace_atoms command cannot be used before a read_data,
read_restart, or create_box command. 

<DT><I>Displace_box command before simulation box is defined</I> 

<DD>Self-explanatory. 

<DT><I>Displace_box tilt factors require triclinic box</I> 

<DD>Cannot use tilt factors unless the simulation box is
non-orthogonal. 

<DT><I>Distance must be > 0 for compute event/displace</I> 

<DD>Self-explanatory. 

<DT><I>Divide by 0 in influence function of pair peri/lps</I> 

<DD>This should not normally occur.  It is likely a problem with your
model. 

<DT><I>Divide by 0 in variable formula</I> 

<DD>Self-explanatory. 

<DT><I>Domain too large for neighbor bins</I> 

<DD>The domain has become extremely large so that neighbor bins cannot be
used.  Most likely, one or more atoms have been blown out of the
simulation box to a great distance. 

<DT><I>Dump cfg and fix not computed at compatible times</I> 

<DD>The fix must produce per-atom quantities on timesteps that dump cfg
needs them. 

<DT><I>Dump cfg arguments must start with 'id type xs ys zs'</I> 

<DD>This is a requirement of the CFG output format. 

<DT><I>Dump custom and fix not computed at compatible times</I> 

<DD>The fix must produce per-atom quantities on timesteps that dump custom
needs them. 

<DT><I>Dump custom compute does not calculate per-atom array</I> 

<DD>Self-explanatory. 

<DT><I>Dump custom compute does not calculate per-atom vector</I> 

<DD>Self-explanatory. 

<DT><I>Dump custom compute does not compute per-atom info</I> 

<DD>Self-explanatory. 

<DT><I>Dump custom compute vector is accessed out-of-range</I> 

<DD>Self-explanatory. 

<DT><I>Dump custom fix does not compute per-atom array</I> 

<DD>Self-explanatory. 

<DT><I>Dump custom fix does not compute per-atom info</I> 

<DD>Self-explanatory. 

<DT><I>Dump custom fix does not compute per-atom vector</I> 

<DD>Self-explanatory. 

<DT><I>Dump custom fix vector is accessed out-of-range</I> 

<DD>Self-explanatory. 

<DT><I>Dump custom variable is not atom-style variable</I> 

<DD>Only atom-style variables generate per-atom quantities, needed for
dump output. 

<<<<<<< HEAD
<DT><I>Dump dcd cannot dump unwrapped coords with triclinic box</I> 

<DD>Cannot use unwrap option with non-orthogonal simulation box. 

<DT><I>Dump xtc cannot dump unwrapped coords with triclinic box</I> 
=======
<DT><I>Dump dcd must use group all</I> 
>>>>>>> 76b3fd41

<DD>Cannot use unwrap option with non-orthogonal simulation box. 

<DT><I>Dump dcd of non-matching # of atoms</I> 

<DD>Every snapshot written by dump dcd must contain the same # of atoms. 

<DT><I>Dump every variable returned a bad timestep</I> 

<DD>The variable must return a timestep greater than the current timestep. 

<DT><I>Dump in CFG format requires one snapshot per file</I> 

<DD>Self-explanatory. 

<DT><I>Dump local and fix not computed at compatible times</I> 

<DD>The fix must produce per-atom quantities on timesteps that dump local
needs them. 

<DT><I>Dump local attributes contain no compute or fix</I> 

<DD>Self-explanatory. 

<DT><I>Dump local compute does not calculate local array</I> 

<DD>Self-explanatory. 

<DT><I>Dump local compute does not calculate local vector</I> 

<DD>Self-explanatory. 

<DT><I>Dump local compute does not compute local info</I> 

<DD>Self-explanatory. 

<DT><I>Dump local compute vector is accessed out-of-range</I> 

<DD>Self-explanatory. 

<DT><I>Dump local count is not consistent across input fields</I> 

<DD>Every column of output must be the same length. 

<DT><I>Dump local fix does not compute local array</I> 

<DD>Self-explanatory. 

<DT><I>Dump local fix does not compute local info</I> 

<DD>Self-explanatory. 

<DT><I>Dump local fix does not compute local vector</I> 

<DD>Self-explanatory. 

<DT><I>Dump local fix vector is accessed out-of-range</I> 

<DD>Self-explanatory. 

<DT><I>Dump modify compute ID does not compute per-atom array</I> 

<DD>Self-explanatory. 

<DT><I>Dump modify compute ID does not compute per-atom info</I> 

<DD>Self-explanatory. 

<DT><I>Dump modify compute ID does not compute per-atom vector</I> 

<DD>Self-explanatory. 

<DT><I>Dump modify compute ID vector is not large enough</I> 

<DD>Self-explanatory. 

<DT><I>Dump modify element names do not match atom types</I> 

<DD>Number of element names must equal number of atom types. 

<DT><I>Dump modify fix ID does not compute per-atom array</I> 

<DD>Self-explanatory. 

<DT><I>Dump modify fix ID does not compute per-atom info</I> 

<DD>Self-explanatory. 

<DT><I>Dump modify fix ID does not compute per-atom vector</I> 

<DD>Self-explanatory. 

<DT><I>Dump modify fix ID vector is not large enough</I> 

<DD>Self-explanatory. 

<DT><I>Dump modify variable is not atom-style variable</I> 

<DD>Self-explanatory. 

<DT><I>Dump xtc must use group all</I> 

<DD>Self-explanatory. 

<DT><I>Dump xtc must use group all</I> 

<DD>Self-explanatory. 

<DT><I>Dump_modify region ID does not exist</I> 

<DD>Self-explanatory. 

<DT><I>Dumping an atom property that isn't allocated</I> 

<DD>The chosen atom style does not define the per-atom quantity being
dumped. 

<DT><I>Dumping an atom quantity that isn't allocated</I> 

<DD>Only per-atom quantities that are defined for the atom style being
used are allowed. 

<DT><I>Electronic temperature dropped below zero</I> 

<DD>Something has gone wrong with the fix ttm electron temperature model. 

<DT><I>Empty brackets in variable</I> 

<DD>There is no variable syntax that uses empty brackets.  Check
the variable doc page. 

<DT><I>Energy was not tallied on needed timestep</I> 

<DD>You are using a thermo keyword that requires potentials to
have tallied energy, but they didn't on this timestep.  See the
variable doc page for ideas on how to make this work. 

<DT><I>Expected floating point parameter in input script or data file</I> 

<DD>The quantity being read is an integer on non-numeric value. 

<DT><I>Expected floating point parameter in variable definition</I> 

<DD>The quantity being read is a non-numeric value. 

<DT><I>Expected integer parameter in input script or data file</I> 

<DD>The quantity being read is a floating point or non-numeric value. 

<DT><I>Expected integer parameter in variable definition</I> 

<DD>The quantity being read is a floating point or non-numeric value. 

<DT><I>Failed to allocate %d bytes for array %s</I> 

<DD>Your LAMMPS simulation has run out of memory.  You need to run a
smaller simulation or on more processors. 

<DT><I>Failed to reallocate %d bytes for array %s</I> 

<DD>Your LAMMPS simulation has run out of memory.  You need to run a
smaller simulation or on more processors. 

<DT><I>Final box dimension due to fix deform is < 0.0</I> 

<DD>Self-explanatory. 

<DT><I>Fix ID for compute reduce does not exist</I> 

<DD>Self-explanatory. 

<DT><I>Fix ID for fix ave/atom does not exist</I> 

<DD>Self-explanatory. 

<DT><I>Fix ID for fix ave/correlate does not exist</I> 

<DD>Self-explanatory. 

<DT><I>Fix ID for fix ave/histo does not exist</I> 

<DD>Self-explanatory. 

<DT><I>Fix ID for fix ave/spatial does not exist</I> 

<DD>Self-explanatory. 

<DT><I>Fix ID for fix ave/time does not exist</I> 

<DD>Self-explanatory. 

<DT><I>Fix ID for fix store/state does not exist</I> 

<DD>Self-explanatory 

<DT><I>Fix ID must be alphanumeric or underscore characters</I> 

<DD>Self-explanatory. 

<DT><I>Fix adapt atom attribute is not recognized</I> 

<DD>Self-explanatory 

<DT><I>Fix adapt pair parameter is not recognized</I> 

<DD>Self-explanatory 

<DT><I>Fix adapt pair style does not exist</I> 

<DD>Self-explanatory 

<DT><I>Fix adapt pair types are not valid</I> 

<DD>The specified types must be between 1 and Ntypes and be
used by the pair style. 

<DT><I>Fix adapt requires atom attribute diameter</I> 

<DD>The atom style being used does not specify an atom diameter. 

<DT><I>Fix ave/atom compute array is accessed out-of-range</I> 

<DD>Self-explanatory. 

<DT><I>Fix ave/atom compute does not calculate a per-atom array</I> 

<DD>Self-explanatory. 

<DT><I>Fix ave/atom compute does not calculate a per-atom vector</I> 

<DD>A compute used by fix ave/atom must generate per-atom values. 

<DT><I>Fix ave/atom compute does not calculate per-atom values</I> 

<DD>A compute used by fix ave/atom must generate per-atom values. 

<DT><I>Fix ave/atom fix array is accessed out-of-range</I> 

<DD>Self-explanatory. 

<DT><I>Fix ave/atom fix does not calculate a per-atom array</I> 

<DD>Self-explanatory. 

<DT><I>Fix ave/atom fix does not calculate a per-atom vector</I> 

<DD>A fix used by fix ave/atom must generate per-atom values. 

<DT><I>Fix ave/atom fix does not calculate per-atom values</I> 

<DD>A fix used by fix ave/atom must generate per-atom values. 

<DT><I>Fix ave/atom variable is not atom-style variable</I> 

<DD>A variable used by fix ave/atom must generate per-atom values. 

<DT><I>Fix ave/histo cannot input local values in scalar mode</I> 

<DD>Self-explanatory. 

<DT><I>Fix ave/histo cannot input per-atom values in scalar mode</I> 

<DD>Self-explanatory. 

<DT><I>Fix ave/histo compute array is accessed out-of-range</I> 

<DD>Self-explanatory. 

<DT><I>Fix ave/histo compute does not calculate a global array</I> 

<DD>Self-explanatory. 

<DT><I>Fix ave/histo compute does not calculate a global scalar</I> 

<DD>Self-explanatory. 

<DT><I>Fix ave/histo compute does not calculate a global vector</I> 

<DD>Self-explanatory. 

<DT><I>Fix ave/histo compute does not calculate a local array</I> 

<DD>Self-explanatory. 

<DT><I>Fix ave/histo compute does not calculate a local vector</I> 

<DD>Self-explanatory. 

<DT><I>Fix ave/histo compute does not calculate a per-atom array</I> 

<DD>Self-explanatory. 

<DT><I>Fix ave/histo compute does not calculate a per-atom vector</I> 

<DD>Self-explanatory. 

<DT><I>Fix ave/histo compute does not calculate local values</I> 

<DD>Self-explanatory. 

<DT><I>Fix ave/histo compute does not calculate per-atom values</I> 

<DD>Self-explanatory. 

<DT><I>Fix ave/histo compute vector is accessed out-of-range</I> 

<DD>Self-explanatory. 

<DT><I>Fix ave/histo fix array is accessed out-of-range</I> 

<DD>Self-explanatory. 

<DT><I>Fix ave/histo fix does not calculate a global array</I> 

<DD>Self-explanatory. 

<DT><I>Fix ave/histo fix does not calculate a global scalar</I> 

<DD>Self-explanatory. 

<DT><I>Fix ave/histo fix does not calculate a global vector</I> 

<DD>Self-explanatory. 

<DT><I>Fix ave/histo fix does not calculate a local array</I> 

<DD>Self-explanatory. 

<DT><I>Fix ave/histo fix does not calculate a local vector</I> 

<DD>Self-explanatory. 

<DT><I>Fix ave/histo fix does not calculate a per-atom array</I> 

<DD>Self-explanatory. 

<DT><I>Fix ave/histo fix does not calculate a per-atom vector</I> 

<DD>Self-explanatory. 

<DT><I>Fix ave/histo fix does not calculate local values</I> 

<DD>Self-explanatory. 

<DT><I>Fix ave/histo fix does not calculate per-atom values</I> 

<DD>Self-explanatory. 

<DT><I>Fix ave/histo fix vector is accessed out-of-range</I> 

<DD>Self-explanatory. 

<DT><I>Fix ave/histo input is invalid compute</I> 

<DD>Self-explanatory. 

<DT><I>Fix ave/histo input is invalid fix</I> 

<DD>Self-explanatory. 

<DT><I>Fix ave/histo input is invalid variable</I> 

<DD>Self-explanatory. 

<DT><I>Fix ave/histo inputs are not all global, peratom, or local</I> 

<DD>All inputs in a single fix ave/histo command must be of the
same style. 

<DT><I>Fix ave/spatial compute does not calculate a per-atom array</I> 

<DD>Self-explanatory. 

<DT><I>Fix ave/spatial compute does not calculate a per-atom vector</I> 

<DD>A compute used by fix ave/spatial must generate per-atom values. 

<DT><I>Fix ave/spatial compute does not calculate per-atom values</I> 

<DD>A compute used by fix ave/spatial must generate per-atom values. 

<DT><I>Fix ave/spatial compute vector is accessed out-of-range</I> 

<DD>The index for the vector is out of bounds. 

<DT><I>Fix ave/spatial fix does not calculate a per-atom array</I> 

<DD>Self-explanatory. 

<DT><I>Fix ave/spatial fix does not calculate a per-atom vector</I> 

<DD>A fix used by fix ave/spatial must generate per-atom values. 

<DT><I>Fix ave/spatial fix does not calculate per-atom values</I> 

<DD>A fix used by fix ave/spatial must generate per-atom values. 

<DT><I>Fix ave/spatial fix vector is accessed out-of-range</I> 

<DD>The index for the vector is out of bounds. 

<DT><I>Fix ave/spatial for triclinic boxes requires units reduced</I> 

<DD>Self-explanatory. 

<DT><I>Fix ave/spatial settings invalid with changing box</I> 

<DD>If the ave setting is "running" or "window" and the box size/shape
changes during the simulation, then the units setting must be
"reduced", else the number of bins may change. 

<DT><I>Fix ave/spatial variable is not atom-style variable</I> 

<DD>A variable used by fix ave/spatial must generate per-atom values. 

<DT><I>Fix ave/time cannot set output array intensive/extensive from these inputs</I> 

<DD>One of more of the vector inputs has individual elements which are
flagged as intensive or extensive.  Such an input cannot be flagged as
all intensive/extensive when turned into an array by fix ave/time. 

<DT><I>Fix ave/time cannot use variable with vector mode</I> 

<DD>Variables produce scalar values. 

<DT><I>Fix ave/time columns are inconsistent lengths</I> 

<DD>Self-explanatory. 

<DT><I>Fix ave/time compute array is accessed out-of-range</I> 

<DD>Self-explanatory. 

<DT><I>Fix ave/time compute does not calculate a array</I> 

<DD>Self-explanatory. 

<DT><I>Fix ave/time compute does not calculate a scalar</I> 

<DD>Only computes that calculate a scalar or vector quantity (not a
per-atom quantity) can be used with fix ave/time. 

<DT><I>Fix ave/time compute does not calculate a vector</I> 

<DD>Only computes that calculate a scalar or vector quantity (not a
per-atom quantity) can be used with fix ave/time. 

<DT><I>Fix ave/time compute vector is accessed out-of-range</I> 

<DD>The index for the vector is out of bounds. 

<DT><I>Fix ave/time fix array is accessed out-of-range</I> 

<DD>Self-explanatory. 

<DT><I>Fix ave/time fix does not calculate a array</I> 

<DD>Self-explanatory. 

<DT><I>Fix ave/time fix does not calculate a scalar</I> 

<DD>A fix used by fix ave/time must generate global values. 

<DT><I>Fix ave/time fix does not calculate a vector</I> 

<DD>A fix used by fix ave/time must generate global values. 

<DT><I>Fix ave/time fix vector is accessed out-of-range</I> 

<DD>The index for the vector is out of bounds. 

<DT><I>Fix ave/time variable is not equal-style variable</I> 

<DD>A variable used by fix ave/time must generate a global value. 

<DT><I>Fix bond/break requires special_bonds = 0,1,1</I> 

<DD>This is a restriction of the current fix bond/break implementation. 

<DT><I>Fix bond/create cutoff is longer than pairwise cutoff</I> 

<DD>This is not allowed because bond creation is done using the
pairwise neighbor list. 

<DT><I>Fix bond/create requires special_bonds = 0,1,1</I> 

<DD>This is a restriction of the current fix bond/break implementation. 

<DT><I>Fix bond/swap cannot use dihedral or improper styles</I> 

<DD>These styles cannot be defined when using this fix. 

<DT><I>Fix bond/swap requires pair and bond styles</I> 

<DD>Self-explanatory. 

<DT><I>Fix bond/swap requires special_bonds = 0,1,1</I> 

<DD>Self-explanatory. 

<DT><I>Fix box/relax generated negative box length</I> 

<DD>The pressure being applied is likely too large.  Try applying
it incrementally, to build to the high pressure. 

<DT><I>Fix command before simulation box is defined</I> 

<DD>The fix command cannot be used before a read_data, read_restart, or
create_box command. 

<DT><I>Fix deform is changing yz by too much with changing xy</I> 

<DD>When both yz and xy are changing, it induces changes in xz if the
box must flip from one tilt extreme to another.  Thus it is not
allowed for yz to grow so much that a flip is induced. 

<DT><I>Fix deform tilt factors require triclinic box</I> 

<DD>Cannot deform the tilt factors of a simulation box unless it
is a triclinic (non-orthogonal) box. 

<DT><I>Fix deform volume setting is invalid</I> 

<DD>Cannot use volume style unless other dimensions are being controlled. 

<DT><I>Fix deposit region cannot be dynamic</I> 

<DD>Only static regions can be used with fix deposit. 

<DT><I>Fix deposit region does not support a bounding box</I> 

<DD>Not all regions represent bounded volumes.  You cannot use
such a region with the fix deposit command. 

<DT><I>Fix evaporate molecule requires atom attribute molecule</I> 

<DD>The atom style being used does not define a molecule ID. 

<DT><I>Fix external callback function not set</I> 

<DD>This must be done by an external program in order to use this fix. 

<DT><I>Fix for fix ave/atom not computed at compatible time</I> 

<DD>Fixes generate their values on specific timesteps.  Fix ave/atom is
requesting a value on a non-allowed timestep. 

<DT><I>Fix for fix ave/correlate not computed at compatible time</I> 

<DD>Fixes generate their values on specific timesteps.  Fix ave/correlate
is requesting a value on a non-allowed timestep. 

<DT><I>Fix for fix ave/histo not computed at compatible time</I> 

<DD>Fixes generate their values on specific timesteps.  Fix ave/histo is
requesting a value on a non-allowed timestep. 

<DT><I>Fix for fix ave/spatial not computed at compatible time</I> 

<DD>Fixes generate their values on specific timesteps.  Fix ave/spatial is
requesting a value on a non-allowed timestep. 

<DT><I>Fix for fix ave/time not computed at compatible time</I> 

<DD>Fixes generate their values on specific timesteps.  Fix ave/time
is requesting a value on a non-allowed timestep. 

<DT><I>Fix for fix store/state not computed at compatible time</I> 

<DD>Fixes generate their values on specific timesteps.  Fix store/state
is requesting a value on a non-allowed timestep. 

<DT><I>Fix freeze requires atom attribute torque</I> 

<DD>The atom style defined does not have this attribute. 

<DT><I>Fix heat group has no atoms</I> 

<DD>Self-explanatory. 

<DT><I>Fix heat kinetic energy went negative</I> 

<DD>This will cause the velocity rescaling about to be performed by fix
heat to be invalid. 

<DT><I>Fix in variable not computed at compatible time</I> 

<DD>Fixes generate their values on specific timesteps.  The variable is
requesting the values on a non-allowed timestep. 

<DT><I>Fix langevin period must be > 0.0</I> 

<DD>The time window for temperature relaxation must be > 0 

<DT><I>Fix momentum group has no atoms</I> 

<DD>Self-explanatory. 

<DT><I>Fix move cannot define z or vz variable for 2d problem</I> 

<DD>Self-explanatory. 

<DT><I>Fix move cannot have 0 length rotation vector</I> 

<DD>Self-explanatory. 

<DT><I>Fix move cannot rotate aroung non z-axis for 2d problem</I> 

<DD>Self-explanatory. 

<DT><I>Fix move cannot set linear z motion for 2d problem</I> 

<DD>Self-explanatory. 

<DT><I>Fix move cannot set wiggle z motion for 2d problem</I> 

<DD>Self-explanatory. 

<DT><I>Fix msst compute ID does not compute potential energy</I> 

<DD>Self-explanatory. 

<DT><I>Fix msst compute ID does not compute pressure</I> 

<DD>Self-explanatory. 

<DT><I>Fix msst compute ID does not compute temperature</I> 

<DD>Self-explanatory. 

<DT><I>Fix msst requires a periodic box</I> 

<DD>Self-explanatory. 

<DT><I>Fix msst tscale must satisfy 0 <= tscale < 1</I> 

<DD>Self-explanatory. 

<DT><I>Fix npt/nph has tilted box too far - box flips are not yet implemented</I> 

<DD>This feature has not yet been added.  However, if you are applying
an off-diagonal pressure to a fluid, the box may want to tilt indefinitely,
because the fluid cannot support the pressure you are imposing. 

<DT><I>Fix nve/asphere cannot be used with atom attributes diameter or rmass</I> 

<DD>These attributes override the shape and mass settings, so cannot be
used. 

<DT><I>Fix nve/asphere requires atom attributes angmom, quat, torque, shape</I> 

<DD>An atom style that specifies these quantities is needed. 

<DT><I>Fix nve/asphere requires extended particles</I> 

<DD>This fix can only be used for particles with a shape setting. 

<DT><I>Fix nve/sphere requires atom attribute diameter or shape</I> 

<DD>An atom style that specifies these quantities is needed. 

<DT><I>Fix nve/sphere requires atom attribute mu</I> 

<DD>An atom style with this attribute is needed. 

<DT><I>Fix nve/sphere requires atom attributes omega, torque</I> 

<DD>An atom style with these attributes is needed. 

<DT><I>Fix nve/sphere requires extended particles</I> 

<DD>This fix can only be used for particles of a finite size. 

<DT><I>Fix nve/sphere requires spherical particle shapes</I> 

<DD>Self-explanatory. 

<DT><I>Fix nvt/nph/npt asphere cannot be used with atom attributes diameter or rmass</I> 

<DD>Those attributes are for spherical particles. 

<DT><I>Fix nvt/nph/npt asphere requires atom attributes quat, angmom, torque, shape</I> 

<DD>Those attributes are what are used to define aspherical particles. 

<DT><I>Fix nvt/nph/npt asphere requires extended particles</I> 

<DD>The shape setting for a particle in the fix group has shape = 0.0,
which means it is a point particle. 

<DT><I>Fix nvt/nph/npt sphere requires atom attribute diameter or shape</I> 

<DD>An atom style that specifies these quantities is needed. 

<DT><I>Fix nvt/nph/npt sphere requires atom attributes omega, torque</I> 

<DD>Those attributes are what are used to define spherical particles. 

<DT><I>Fix nvt/npt/nph damping parameters must be > 0.0</I> 

<DD>Self-explanatory. 

<DT><I>Fix nvt/sphere requires extended particles</I> 

<DD>This fix can only be used for particles of a finite size. 

<DT><I>Fix nvt/sphere requires spherical particle shapes</I> 

<DD>Self-explanatory. 

<DT><I>Fix orient/fcc file open failed</I> 

<DD>The fix orient/fcc command could not open a specified file. 

<DT><I>Fix orient/fcc file read failed</I> 

<DD>The fix orient/fcc command could not read the needed parameters from a
specified file. 

<DT><I>Fix orient/fcc found self twice</I> 

<DD>The neighbor lists used by fix orient/fcc are messed up.  If this
error occurs, it is likely a bug, so send an email to the
<A HREF = "http://lammps.sandia.gov/authors.html">developers</A>. 

<DT><I>Fix peri neigh does not exist</I> 

<DD>Somehow a fix that the pair style defines has been deleted. 

<DT><I>Fix pour region ID does not exist</I> 

<DD>Self-explanatory. 

<DT><I>Fix pour region cannot be dynamic</I> 

<DD>Only static regions can be used with fix pour. 

<DT><I>Fix pour region does not support a bounding box</I> 

<DD>Not all regions represent bounded volumes.  You cannot use
such a region with the fix pour command. 

<DT><I>Fix pour requires atom attributes radius, rmass</I> 

<DD>The atom style defined does not have these attributes. 

<DT><I>Fix press/berendsen damping parameters must be > 0.0</I> 

<DD>Self-explanatory. 

<DT><I>Fix qeq/comb group has no atoms</I> 

<DD>Self-explanatory. 

<DT><I>Fix qeq/comb requires atom attribute q</I> 

<DD>An atom style with charge must be used to perform charge equilibration. 

<DT><I>Fix reax/bonds numbonds > nsbmax_most</I> 

<DD>The limit of the number of bonds expected by the ReaxFF force field
was exceeded. 

<DT><I>Fix recenter group has no atoms</I> 

<DD>Self-explanatory. 

<DT><I>Fix rigid/nvt period must be > 0.0</I> 

<DD>Self-explanatory 

<DT><I>Fix rigid: Bad principal moments</I> 

<DD>The principal moments of inertia computed for a rigid body
are not within the required tolerances. 

<DT><I>Fix shake cannot be used with minimization</I> 

<DD>Cannot use fix shake while doing an energy minimization since
it turns off bonds that should contribute to the energy. 

<DT><I>Fix spring couple group ID does not exist</I> 

<DD>Self-explanatory. 

<DT><I>Fix store/state compute array is accessed out-of-range</I> 

<DD>Self-explanatory. 

<DT><I>Fix store/state compute does not calculate a per-atom array</I> 

<DD>The compute calculates a per-atom vector. 

<DT><I>Fix store/state compute does not calculate a per-atom vector</I> 

<DD>The compute calculates a per-atom vector. 

<DT><I>Fix store/state compute does not calculate per-atom values</I> 

<DD>Computes that calculate global or local quantities cannot be used
with fix store/state. 

<DT><I>Fix store/state fix array is accessed out-of-range</I> 

<DD>Self-explanatory. 

<DT><I>Fix store/state fix does not calculate a per-atom array</I> 

<DD>The fix calculates a per-atom vector. 

<DT><I>Fix store/state fix does not calculate a per-atom vector</I> 

<DD>The fix calculates a per-atom array. 

<DT><I>Fix store/state fix does not calculate per-atom values</I> 

<DD>Fixes that calculate global or local quantities cannot be used with
fix store/state. 

<DT><I>Fix store/state for atom property that isn't allocated</I> 

<DD>Self-explanatory. 

<DT><I>Fix store/state variable is not atom-style variable</I> 

<DD>Only atom-style variables calculate per-atom quantities. 

<DT><I>Fix temp/berendsen period must be > 0.0</I> 

<DD>Self-explanatory. 

<DT><I>Fix thermal/conductivity swap value must be positive</I> 

<DD>Self-explanatory. 

<DT><I>Fix tmd must come after integration fixes</I> 

<DD>Any fix tmd command must appear in the input script after all time
integration fixes (nve, nvt, npt).  See the fix tmd documentation for
details. 

<DT><I>Fix ttm electron temperatures must be > 0.0</I> 

<DD>Self-explanatory. 

<DT><I>Fix ttm electronic_density must be > 0.0</I> 

<DD>Self-explanatory. 

<DT><I>Fix ttm electronic_specific_heat must be > 0.0</I> 

<DD>Self-explanatory. 

<DT><I>Fix ttm electronic_thermal_conductivity must be >= 0.0</I> 

<DD>Self-explanatory. 

<DT><I>Fix ttm gamma_p must be > 0.0</I> 

<DD>Self-explanatory. 

<DT><I>Fix ttm gamma_s must be >= 0.0</I> 

<DD>Self-explanatory. 

<DT><I>Fix ttm number of nodes must be > 0</I> 

<DD>Self-explanatory. 

<DT><I>Fix ttm v_0 must be >= 0.0</I> 

<DD>Self-explanatory. 

<DT><I>Fix used in compute reduce not computed at compatible time</I> 

<DD>Fixes generate their values on specific timesteps.  Compute sum is
requesting a value on a non-allowed timestep. 

<DT><I>Fix viscosity swap value must be positive</I> 

<DD>Self-explanatory. 

<DT><I>Fix viscosity vtarget value must be positive</I> 

<DD>Self-explanatory. 

<DT><I>Fix wall cutoff <= 0.0</I> 

<DD>Self-explanatory. 

<DT><I>Fix wall/colloid cannot be used with atom attribute diameter</I> 

<DD>Only finite-size particles defined by the shape command can be used. 

<DT><I>Fix wall/colloid requires atom attribute shape</I> 

<DD>Self-explanatory. 

<DT><I>Fix wall/colloid requires extended particles</I> 

<DD>Self-explanatory. 

<DT><I>Fix wall/colloid requires spherical particles</I> 

<DD>Self-explanatory. 

<DT><I>Fix wall/gran is incompatible with Pair style</I> 

<DD>Must use a granular pair style to define the parameters needed for
this fix. 

<DT><I>Fix wall/gran requires atom attributes radius, omega, torque</I> 

<DD>The atom style defined does not have these attributes. 

<DT><I>Fix wall/region colloid cannot be used with atom attribute diameter</I> 

<DD>Only finite-size particles defined by the shape command can be used. 

<DT><I>Fix wall/region colloid requires atom attribute shape</I> 

<DD>Self-explanatory. 

<DT><I>Fix wall/region colloid requires extended particles</I> 

<DD>Self-explanatory. 

<DT><I>Fix wall/region colloid requires spherical particles</I> 

<DD>Self-explanatory. 

<DT><I>Fix wall/region cutoff <= 0.0</I> 

<DD>Self-explanatory. 

<DT><I>Fix_modify order must be 3 or 5</I> 

<DD>Self-explanatory. 

<DT><I>Fix_modify pressure ID does not compute pressure</I> 

<DD>The compute ID assigned to the fix must compute pressure. 

<DT><I>Fix_modify temperature ID does not compute temperature</I> 

<DD>The compute ID assigned to the fix must compute temperature. 

<DT><I>Found no restart file matching pattern</I> 

<DD>When using a "*" in the restart file name, no matching file was found. 

<DT><I>Gravity changed since fix pour was created</I> 

<DD>Gravity must be static and not dynamic for use with fix pour. 

<DT><I>Gravity must point in -y to use with fix pour in 2d</I> 

<DD>Gravity must be pointing "down" in a 2d box. 

<DT><I>Gravity must point in -z to use with fix pour in 3d</I> 

<DD>Gravity must be pointing "down" in a 3d box, i.e. theta = 180.0. 

<DT><I>Group ID does not exist</I> 

<DD>A group ID used in the group command does not exist. 

<DT><I>Group ID in variable formula does not exist</I> 

<DD>Self-explanatory. 

<DT><I>Group command before simulation box is defined</I> 

<DD>The group command cannot be used before a read_data, read_restart, or
create_box command. 

<DT><I>Group region ID does not exist</I> 

<DD>A region ID used in the group command does not exist. 

<DT><I>Illegal ... command</I> 

<DD>Self-explanatory.  Check the input script syntax and compare to the
documentation for the command.  You can use -echo screen as a
command-line option when running LAMMPS to see the offending line. 

<DT><I>Illegal COMB parameter</I> 

<DD>One or more of the coefficients defined in the potential file is
invalid. 

<DT><I>Illegal Stillinger-Weber parameter</I> 

<DD>One or more of the coefficients defined in the potential file is
invalid. 

<DT><I>Illegal Tersoff parameter</I> 

<DD>One or more of the coefficients defined in the potential file is
invalid. 

<DT><I>Illegal chemical element names</I> 

<DD>The name is too long to be a chemical element. 

<DT><I>Illegal number of angle table entries</I> 

<DD>There must be at least 2 table entries. 

<DT><I>Illegal number of bond table entries</I> 

<DD>There must be at least 2 table entries. 

<DT><I>Illegal number of pair table entries</I> 

<DD>There must be at least 2 table entries. 

<DT><I>Illegal simulation box</I> 

<DD>The lower bound of the simulation box is greater than the upper bound. 

<DT><I>Improper atom missing in delete_bonds</I> 

<DD>The delete_bonds command cannot find one or more atoms in a particular
improper on a particular processor.  The pairwise cutoff is too short
or the atoms are too far apart to make a valid improper. 

<DT><I>Improper atom missing in set command</I> 

<DD>The set command cannot find one or more atoms in a particular improper
on a particular processor.  The pairwise cutoff is too short or the
atoms are too far apart to make a valid improper. 

<DT><I>Improper atoms %d %d %d %d missing on proc %d at step %d</I> 

<DD>One or more of 4 atoms needed to compute a particular improper are
missing on this processor.  Typically this is because the pairwise
cutoff is set too short or the improper has blown apart and an atom is
too far away. 

<DT><I>Improper coeff for hybrid has invalid style</I> 

<DD>Improper style hybrid uses another improper style as one of its
coefficients.  The improper style used in the improper_coeff command
or read from a restart file is not recognized. 

<DT><I>Improper coeffs are not set</I> 

<DD>No improper coefficients have been assigned in the data file or via
the improper_coeff command. 

<DT><I>Improper style hybrid cannot have hybrid as an argument</I> 

<DD>Self-explanatory. 

<DT><I>Improper style hybrid cannot have none as an argument</I> 

<DD>Self-explanatory. 

<DT><I>Improper style hybrid cannot use same improper style twice</I> 

<DD>Self-explanatory. 

<DT><I>Improper_coeff command before improper_style is defined</I> 

<DD>Coefficients cannot be set in the data file or via the improper_coeff
command until an improper_style has been assigned. 

<DT><I>Improper_coeff command before simulation box is defined</I> 

<DD>The improper_coeff command cannot be used before a read_data,
read_restart, or create_box command. 

<DT><I>Improper_coeff command when no impropers allowed</I> 

<DD>The chosen atom style does not allow for impropers to be defined. 

<DT><I>Improper_style command when no impropers allowed</I> 

<DD>The chosen atom style does not allow for impropers to be defined. 

<DT><I>Impropers assigned incorrectly</I> 

<DD>Impropers read in from the data file were not assigned correctly to
atoms.  This means there is something invalid about the topology
definitions. 

<DT><I>Impropers defined but no improper types</I> 

<DD>The data file header lists improper but no improper types. 

<DT><I>Inconsistent iparam/jparam values in fix bond/create command</I> 

<DD>If itype and jtype are the same, then their maxbond and newtype 
settings must also be the same. 

<DT><I>Incorrect args for angle coefficients</I> 

<DD>Self-explanatory.  Check the input script or data file. 

<DT><I>Incorrect args for bond coefficients</I> 

<DD>Self-explanatory.  Check the input script or data file. 

<DT><I>Incorrect args for dihedral coefficients</I> 

<DD>Self-explanatory.  Check the input script or data file. 

<DT><I>Incorrect args for improper coefficients</I> 

<DD>Self-explanatory.  Check the input script or data file. 

<DT><I>Incorrect args for pair coefficients</I> 

<DD>Self-explanatory.  Check the input script or data file. 

<DT><I>Incorrect args in pair_style command</I> 

<DD>Self-explanatory. 

<DT><I>Incorrect atom format in data file</I> 

<DD>Number of values per atom line in the data file is not consistent with
the atom style. 

<DT><I>Incorrect boundaries with slab Ewald</I> 

<DD>Must have periodic x,y dimensions and non-periodic z dimension to use
2d slab option with Ewald. 

<DT><I>Incorrect boundaries with slab PPPM</I> 

<DD>Must have periodic x,y dimensions and non-periodic z dimension to use
2d slab option with PPPM. 

<DT><I>Incorrect element names in EAM potential file</I> 

<DD>The element names in the EAM file do not match those requested. 

<DT><I>Incorrect format in COMB potential file</I> 

<DD>Incorrect number of words per line in the potential file. 

<DT><I>Incorrect format in MEAM potential file</I> 

<DD>Incorrect number of words per line in the potential file. 

<DT><I>Incorrect format in Stillinger-Weber potential file</I> 

<DD>Incorrect number of words per line in the potential file. 

<DT><I>Incorrect format in TMD target file</I> 

<DD>Format of file read by fix tmd command is incorrect. 

<DT><I>Incorrect format in Tersoff potential file</I> 

<DD>Incorrect number of words per line in the potential file. 

<DT><I>Incorrect multiplicity arg for dihedral coefficients</I> 

<DD>Self-explanatory.  Check the input script or data file. 

<DT><I>Incorrect sign arg for dihedral coefficients</I> 

<DD>Self-explanatory.  Check the input script or data file. 

<DT><I>Incorrect velocity format in data file</I> 

<DD>Each atom style defines a format for the Velocity section
of the data file.  The read-in lines do not match. 

<DT><I>Incorrect weight arg for dihedral coefficients</I> 

<DD>Self-explanatory.  Check the input script or data file. 

<DT><I>Index between variable brackets must be positive</I> 

<DD>Self-explanatory. 

<DT><I>Indexed per-atom vector in variable formula without atom map</I> 

<DD>Accessing a value from an atom vector requires the ability to lookup
an atom index, which is provided by an atom map.  An atom map does not
exist (by default) for non-molecular problems.  Using the atom_modify
map command will force an atom map to be created. 

<DT><I>Induced tilt by displace_box is too large</I> 

<DD>The final tilt value must be between -1/2 and 1/2 of the perpendicular
box length. 

<DT><I>Initial temperatures not all set in fix ttm</I> 

<DD>Self-explantory. 

<DT><I>Input line too long after variable substitution</I> 

<DD>This is a hard (very large) limit defined in the input.cpp file. 

<DT><I>Input line too long: %s</I> 

<DD>This is a hard (very large) limit defined in the input.cpp file. 

<DT><I>Insertion region extends outside simulation box</I> 

<DD>Region specified with fix insert command extends outside the global
simulation box. 

<DT><I>Insufficient Jacobi rotations for POEMS body</I> 

<DD>Eigensolve for rigid body was not sufficiently accurate. 

<DT><I>Insufficient Jacobi rotations for rigid body</I> 

<DD>Eigensolve for rigid body was not sufficiently accurate. 

<DT><I>Invalid REAX atom type</I> 

<DD>There is a mis-match between LAMMPS atom types and the elements
listed in the ReaxFF force field file. 

<DT><I>Invalid angle style</I> 

<DD>The choice of angle style is unknown. 

<DT><I>Invalid angle table length</I> 

<DD>Length must be 2 or greater. 

<DT><I>Invalid angle type in Angles section of data file</I> 

<DD>Angle type must be positive integer and within range of specified angle
types. 

<DT><I>Invalid angle type index for fix shake</I> 

<DD>Self-explanatory. 

<DT><I>Invalid atom ID in Angles section of data file</I> 

<DD>Atom IDs must be positive integers and within range of defined
atoms. 

<DT><I>Invalid atom ID in Atoms section of data file</I> 

<DD>Atom IDs must be positive integers. 

<DT><I>Invalid atom ID in Bonds section of data file</I> 

<DD>Atom IDs must be positive integers and within range of defined
atoms. 

<DT><I>Invalid atom ID in Dihedrals section of data file</I> 

<DD>Atom IDs must be positive integers and within range of defined
atoms. 

<DT><I>Invalid atom ID in Impropers section of data file</I> 

<DD>Atom IDs must be positive integers and within range of defined
atoms. 

<DT><I>Invalid atom ID in Velocities section of data file</I> 

<DD>Atom IDs must be positive integers and within range of defined
atoms. 

<DT><I>Invalid atom mass for fix shake</I> 

<DD>Mass specified in fix shake command must be > 0.0. 

<DT><I>Invalid atom style</I> 

<DD>The choice of atom style is unknown. 

<DT><I>Invalid atom type in Atoms section of data file</I> 

<DD>Atom types must range from 1 to specified # of types. 

<DT><I>Invalid atom type in create_atoms command</I> 

<DD>The create_box command specified the range of valid atom types.
An invalid type is being requested. 

<DT><I>Invalid atom type in fix bond/create command</I> 

<DD>Self-explanatory. 

<DT><I>Invalid atom type in neighbor exclusion list</I> 

<DD>Atom types must range from 1 to Ntypes inclusive. 

<DT><I>Invalid atom type index for fix shake</I> 

<DD>Atom types must range from 1 to Ntypes inclusive. 

<DT><I>Invalid atom types in pair_write command</I> 

<DD>Atom types must range from 1 to Ntypes inclusive. 

<DT><I>Invalid atom vector in variable formula</I> 

<DD>The atom vector is not recognized. 

<DT><I>Invalid attribute in dump custom command</I> 

<DD>Self-explantory. 

<DT><I>Invalid attribute in dump local command</I> 

<DD>Self-explantory. 

<DT><I>Invalid attribute in dump modify command</I> 

<DD>Self-explantory. 

<DT><I>Invalid bond style</I> 

<DD>The choice of bond style is unknown. 

<DT><I>Invalid bond table length</I> 

<DD>Length must be 2 or greater. 

<DT><I>Invalid bond type in Bonds section of data file</I> 

<DD>Bond type must be positive integer and within range of specified bond
types. 

<DT><I>Invalid bond type in fix bond/break command</I> 

<DD>Self-explanatory. 

<DT><I>Invalid bond type in fix bond/create command</I> 

<DD>Self-explanatory. 

<DT><I>Invalid bond type index for fix shake</I> 

<DD>Self-explanatory.  Check the fix shake command in the input script. 

<DT><I>Invalid coeffs for this angle style</I> 

<DD>Cannot set class 2 coeffs in data file for this angle style. 

<DT><I>Invalid coeffs for this dihedral style</I> 

<DD>Cannot set class 2 coeffs in data file for this dihedral style. 

<DT><I>Invalid coeffs for this improper style</I> 

<DD>Cannot set class 2 coeffs in data file for this improper style. 

<DT><I>Invalid command-line argument</I> 

<DD>One or more command-line arguments is invalid.  Check the syntax of
the command you are using to launch LAMMPS. 

<DT><I>Invalid compute ID in variable formula</I> 

<DD>The compute is not recognized. 

<DT><I>Invalid compute style</I> 

<DD>Self-explanatory. 

<DT><I>Invalid cutoff in communicate command</I> 

<DD>Specified cutoff must be >= 0.0. 

<DT><I>Invalid cutoffs in pair_write command</I> 

<DD>Inner cutoff must be larger than 0.0 and less than outer cutoff. 

<DT><I>Invalid d1 or d2 value for pair colloid coeff</I> 

<DD>Neither d1 or d2 can be < 0. 

<DT><I>Invalid data file section: Angle Coeffs</I> 

<DD>Atom style does not allow angles. 

<DT><I>Invalid data file section: AngleAngle Coeffs</I> 

<DD>Atom style does not allow impropers. 

<DT><I>Invalid data file section: AngleAngleTorsion Coeffs</I> 

<DD>Atom style does not allow dihedrals. 

<DT><I>Invalid data file section: AngleTorsion Coeffs</I> 

<DD>Atom style does not allow dihedrals. 

<DT><I>Invalid data file section: Angles</I> 

<DD>Atom style does not allow angles. 

<DT><I>Invalid data file section: Bond Coeffs</I> 

<DD>Atom style does not allow bonds. 

<DT><I>Invalid data file section: BondAngle Coeffs</I> 

<DD>Atom style does not allow angles. 

<DT><I>Invalid data file section: BondBond Coeffs</I> 

<DD>Atom style does not allow angles. 

<DT><I>Invalid data file section: BondBond13 Coeffs</I> 

<DD>Atom style does not allow dihedrals. 

<DT><I>Invalid data file section: Bonds</I> 

<DD>Atom style does not allow bonds. 

<DT><I>Invalid data file section: Dihedral Coeffs</I> 

<DD>Atom style does not allow dihedrals. 

<DT><I>Invalid data file section: Dihedrals</I> 

<DD>Atom style does not allow dihedrals. 

<DT><I>Invalid data file section: EndBondTorsion Coeffs</I> 

<DD>Atom style does not allow dihedrals. 

<DT><I>Invalid data file section: Improper Coeffs</I> 

<DD>Atom style does not allow impropers. 

<DT><I>Invalid data file section: Impropers</I> 

<DD>Atom style does not allow impropers. 

<DT><I>Invalid data file section: MiddleBondTorsion Coeffs</I> 

<DD>Atom style does not allow dihedrals. 

<DT><I>Invalid density in Atoms section of data file</I> 

<DD>Density value cannot be <= 0.0. 

<DT><I>Invalid dihedral style</I> 

<DD>The choice of dihedral style is unknown. 

<DT><I>Invalid dihedral type in Dihedrals section of data file</I> 

<DD>Dihedral type must be positive integer and within range of specified
dihedral types. 

<DT><I>Invalid dipole line in data file</I> 

<DD>Self-explanatory. 

<DT><I>Invalid dipole value</I> 

<DD>Self-explanatory. 

<DT><I>Invalid dump dcd filename</I> 

<DD>Filenames used with the dump dcd style cannot be binary or compressed
or cause multiple files to be written. 

<DT><I>Invalid dump frequency</I> 

<DD>Dump frequency must be 1 or greater. 

<DT><I>Invalid dump style</I> 

<DD>The choice of dump style is unknown. 

<DT><I>Invalid dump xtc filename</I> 

<DD>Filenames used with the dump xtc style cannot be binary or compressed
or cause multiple files to be written. 

<DT><I>Invalid dump xyz filename</I> 

<DD>Filenames used with the dump xyz style cannot be binary or cause files
to be written by each processor. 

<DT><I>Invalid dump_modify threshhold operator</I> 

<DD>Operator keyword used for threshold specification in not recognized. 

<DT><I>Invalid fix ID in variable formula</I> 

<DD>The fix is not recognized. 

<DT><I>Invalid fix ave/time off column</I> 

<DD>Self-explantory. 

<DT><I>Invalid fix box/relax command for a 2d simulation</I> 

<DD>Fix box/relax styles involving the z dimension cannot be used in
a 2d simulation. 

<DT><I>Invalid fix box/relax command pressure settings</I> 

<DD>If multiple dimensions are coupled, those dimensions must be specified. 

<DT><I>Invalid fix box/relax pressure settings</I> 

<DD>Settings for coupled dimensions must be the same. 

<DT><I>Invalid fix nvt/npt/nph command for a 2d simulation</I> 

<DD>Cannot control z dimension in a 2d model. 

<DT><I>Invalid fix nvt/npt/nph command pressure settings</I> 

<DD>If multiple dimensions are coupled, those dimensions must be
specified. 

<DT><I>Invalid fix nvt/npt/nph pressure settings</I> 

<DD>Settings for coupled dimensions must be the same. 

<DT><I>Invalid fix press/berendsen for a 2d simulation</I> 

<DD>The z component of pressure cannot be controlled for a 2d model. 

<DT><I>Invalid fix press/berendsen pressure settings</I> 

<DD>Settings for coupled dimensions must be the same. 

<DT><I>Invalid fix style</I> 

<DD>The choice of fix style is unknown. 

<DT><I>Invalid flag in force field section of restart file</I> 

<DD>Unrecognized entry in restart file. 

<DT><I>Invalid flag in header section of restart file</I> 

<DD>Unrecognized entry in restart file. 

<DT><I>Invalid flag in type arrays section of restart file</I> 

<DD>Unrecognized entry in restart file. 

<DT><I>Invalid frequency in temper command</I> 

<DD>Nevery must be > 0. 

<DT><I>Invalid group ID in neigh_modify command</I> 

<DD>A group ID used in the neigh_modify command does not exist. 

<DT><I>Invalid group function in variable formula</I> 

<DD>Group function is not recognized. 

<DT><I>Invalid group in communicate command</I> 

<DD>Self-explanatory. 

<DT><I>Invalid improper style</I> 

<DD>The choice of improper style is unknown. 

<DT><I>Invalid improper type in Impropers section of data file</I> 

<DD>Improper type must be positive integer and within range of specified
improper types. 

<DT><I>Invalid keyword in angle table parameters</I> 

<DD>Self-explanatory. 

<DT><I>Invalid keyword in bond table parameters</I> 

<DD>Self-explanatory. 

<DT><I>Invalid keyword in compute angle/local command</I> 

<DD>Self-explanatory. 

<DT><I>Invalid keyword in compute bond/local command</I> 

<DD>Self-explanatory. 

<DT><I>Invalid keyword in compute dihedral/local command</I> 

<DD>Self-explanatory. 

<DT><I>Invalid keyword in compute improper/local command</I> 

<DD>Self-explanatory. 

<DT><I>Invalid keyword in compute pair/local command</I> 

<DD>Self-explanatory. 

<DT><I>Invalid keyword in compute property/atom command</I> 

<DD>Self-explanatory. 

<DT><I>Invalid keyword in compute property/local command</I> 

<DD>Self-explanatory. 

<DT><I>Invalid keyword in compute property/molecule command</I> 

<DD>Self-explanatory. 

<DT><I>Invalid keyword in dump cfg command</I> 

<DD>Self-explanatory. 

<DT><I>Invalid keyword in pair table parameters</I> 

<DD>Keyword used in list of table parameters is not recognized. 

<DT><I>Invalid keyword in thermo_style custom command</I> 

<DD>One or more specified keywords are not recognized. 

<DT><I>Invalid kspace style</I> 

<DD>The choice of kspace style is unknown. 

<DT><I>Invalid mass line in data file</I> 

<DD>Self-explanatory. 

<DT><I>Invalid mass value</I> 

<DD>Self-explanatory. 

<DT><I>Invalid math function in variable formula</I> 

<DD>Self-explanatory. 

<DT><I>Invalid math/group/special function in variable formula</I> 

<DD>Self-explanatory. 

<DT><I>Invalid natoms for dump dcd</I> 

<DD>Natoms is initially 0 which is not valid for the dump dcd style.
Natoms must be constant for the duration of the simulation. 

<DT><I>Invalid natoms for dump xtc</I> 

<DD>Natoms is initially 0 which is not valid for the dump xtc style. 

<DT><I>Invalid natoms for dump xyz</I> 

<DD>Natoms is initially 0 which is not valid for the dump xyz style. 

<DT><I>Invalid option in lattice command for non-custom style</I> 

<DD>Certain lattice keywords are not supported unless the
lattice style is "custom". 

<DT><I>Invalid order of forces within respa levels</I> 

<DD>For respa, ordering of force computations within respa levels must
obey certain rules.  E.g. bonds cannot be compute less frequently than
angles, pairwise forces cannot be computed less frequently than
kspace, etc. 

<DT><I>Invalid pair style</I> 

<DD>The choice of pair style is unknown. 

<DT><I>Invalid pair table cutoff</I> 

<DD>Cutoffs in pair_coeff command are not valid with read-in pair table. 

<DT><I>Invalid pair table length</I> 

<DD>Length of read-in pair table is invalid 

<DT><I>Invalid radius in Atoms section of data file</I> 

<DD>Radius must be >= 0.0. 

<DT><I>Invalid random number seed in fix ttm command</I> 

<DD>Random number seed must be > 0. 

<DT><I>Invalid random number seed in set command</I> 

<DD>Random number seed must be > 0. 

<DT><I>Invalid region in group function in variable formula</I> 

<DD>Self-explanatory. 

<DT><I>Invalid region style</I> 

<DD>The choice of region style is unknown. 

<DT><I>Invalid replace values in compute reduce</I> 

<DD>Self-explanatory. 

<DT><I>Invalid seed for Marsaglia random # generator</I> 

<DD>The initial seed for this random number generator must be a positive
integer less than or equal to 900 million. 

<DT><I>Invalid seed for Park random # generator</I> 

<DD>The initial seed for this random number generator must be a positive
integer. 

<DT><I>Invalid shape line in data file</I> 

<DD>Self-explanatory. 

<DT><I>Invalid shape line in data file</I> 

<DD>Self-explanatory. 

<DT><I>Invalid shape value</I> 

<DD>Self-explanatory. 

<DT><I>Invalid shear direction for fix wall/gran</I> 

<DD>Self-explanatory. 

<DT><I>Invalid special function in variable formula</I> 

<DD>Self-explanatory. 

<DT><I>Invalid style in pair_write command</I> 

<DD>Self-explanatory.  Check the input script. 

<DT><I>Invalid syntax in variable formula</I> 

<DD>Self-explanatory. 

<DT><I>Invalid t_event in prd command</I> 

<DD>Self-explanatory. 

<DT><I>Invalid thermo keyword in variable formula</I> 

<DD>The keyword is not recognized. 

<DT><I>Invalid type for dipole set</I> 

<DD>Dipole command must set a type from 1-N where N is the number of atom
types. 

<DT><I>Invalid type for mass set</I> 

<DD>Mass command must set a type from 1-N where N is the number of atom
types. 

<DT><I>Invalid type for shape set</I> 

<DD>Atom type is out of bounds. 

<DT><I>Invalid value in set command</I> 

<DD>The value specified for the setting is invalid, likely because it is
too small or too large. 

<DT><I>Invalid variable evaluation in variable formula</I> 

<DD>A variable used in a formula could not be evaluated. 

<DT><I>Invalid variable in next command</I> 

<DD>Self-explanatory. 

<DT><I>Invalid variable name in variable formula</I> 

<DD>Variable name is not recognized. 

<DT><I>Invalid variable name</I> 

<DD>Variable name used in an input script line is invalid. 

<DT><I>Invalid variable style with next command</I> 

<DD>Variable styles <I>equal</I> and <I>world</I> cannot be used in a next
command. 

<DT><I>Invalid wiggle direction for fix wall/gran</I> 

<DD>Self-explanatory. 

<DT><I>Invoked angle equil angle on angle style none</I> 

<DD>Self-explanatory. 

<DT><I>Invoked angle single on angle style none</I> 

<DD>Self-explanatory. 

<DT><I>Invoked bond equil distance on bond style none</I> 

<DD>Self-explanatory. 

<DT><I>Invoked bond single on bond style none</I> 

<DD>Self-explanatory. 

<DT><I>Invoked pair single on pair style none</I> 

<DD>A command (e.g. a dump) attempted to invoke the single() function on a
pair style none, which is illegal.  You are probably attempting to
compute per-atom quantities with an undefined pair style. 

<DT><I>KSpace style has not yet been set</I> 

<DD>Cannot use kspace_modify command until a kspace style is set. 

<DT><I>KSpace style is incompatible with Pair style</I> 

<DD>Setting a kspace style requires that a pair style with a long-range
Coulombic component be selected. 

<DT><I>Keyword %s in MEAM parameter file not recognized</I> 

<DD>Self-explanatory. 

<DT><I>Kspace style requires atom attribute q</I> 

<DD>The atom style defined does not have these attributes. 

<DT><I>Label wasn't found in input script</I> 

<DD>Self-explanatory. 

<DT><I>Lattice orient vectors are not orthogonal</I> 

<DD>The three specified lattice orientation vectors must be mutually
orthogonal. 

<DT><I>Lattice orient vectors are not right-handed</I> 

<DD>The three specified lattice orientation vectors must create a
right-handed coordinate system such that a1 cross a2 = a3. 

<DT><I>Lattice primitive vectors are collinear</I> 

<DD>The specified lattice primitive vectors do not for a unit cell with
non-zero volume. 

<DT><I>Lattice settings are not compatible with 2d simulation</I> 

<DD>One or more of the specified lattice vectors has a non-zero z
component. 

<DT><I>Lattice spacings are invalid</I> 

<DD>Each x,y,z spacing must be > 0. 

<DT><I>Lattice style incompatible with simulation dimension</I> 

<DD>2d simulation can use sq, sq2, or hex lattice.  3d simulation can use
sc, bcc, or fcc lattice. 

<DT><I>Log of zero/negative value in variable formula</I> 

<DD>Self-explanatory. 

<DT><I>Lost atoms via displace_atoms: original %.15g current %.15g</I> 

<DD>The displace_atoms command lost one or more atoms. 

<DT><I>Lost atoms via displace_box: original %.15g current %.15g</I> 

<DD>The displace_box command lost one or more atoms. 

<DT><I>Lost atoms: original %.15g current %.15g</I> 

<DD>A thermodynamic computation has detected lost atoms. 

<DT><I>MEAM library error %d</I> 

<DD>A call to the MEAM Fortran library returned an error. 

<DT><I>Mass command before simulation box is defined</I> 

<DD>The mass command cannot be used before a read_data, read_restart, or
create_box command. 

<DT><I>Min_style command before simulation box is defined</I> 

<DD>The min_style command cannot be used before a read_data, read_restart,
or create_box command. 

<DT><I>Minimization could not find thermo_pe compute</I> 

<DD>This compute is created by the thermo command.  It must have been
explicitly deleted by a uncompute command. 

<DT><I>Minimize command before simulation box is defined</I> 

<DD>The minimize command cannot be used before a read_data, read_restart,
or create_box command. 

<DT><I>Mismatched brackets in variable</I> 

<DD>Self-explanatory. 

<DT><I>Mismatched compute in variable formula</I> 

<DD>A compute is referenced incorrectly or a compute that produces per-atom
values is used in an equal-style variable formula. 

<DT><I>Mismatched fix in variable formula</I> 

<DD>A fix is referenced incorrectly or a fix that produces per-atom
values is used in an equal-style variable formula. 

<DT><I>Mismatched variable in variable formula</I> 

<DD>A variable is referenced incorrectly or an atom-style variable that
produces per-atom values is used in an equal-style variable
formula. 

<DT><I>Molecule count changed in compute com/molecule</I> 

<DD>Number of molecules must remain constant over time. 

<DT><I>Molecule count changed in compute gyration/molecule</I> 

<DD>Number of molecules must remain constant over time. 

<DT><I>Molecule count changed in compute msd/molecule</I> 

<DD>Number of molecules must remain constant over time. 

<DT><I>Molecule count changed in compute property/molecule</I> 

<DD>Number of molecules must remain constant over time. 

<DT><I>More than one fix deform</I> 

<DD>Only one fix deform can be defined at a time. 

<DT><I>More than one fix freeze</I> 

<DD>Only one of these fixes can be defined, since the granular pair
potentials access it. 

<DT><I>More than one fix shake</I> 

<DD>Only one fix shake can be defined. 

<DT><I>Must define angle_style before Angle Coeffs</I> 

<DD>Must use an angle_style command before reading a data file that
defines Angle Coeffs. 

<DT><I>Must define angle_style before BondAngle Coeffs</I> 

<DD>Must use an angle_style command before reading a data file that
defines Angle Coeffs. 

<DT><I>Must define angle_style before BondBond Coeffs</I> 

<DD>Must use an angle_style command before reading a data file that
defines Angle Coeffs. 

<DT><I>Must define bond_style before Bond Coeffs</I> 

<DD>Must use a bond_style command before reading a data file that
defines Bond Coeffs. 

<DT><I>Must define dihedral_style before AngleAngleTorsion Coeffs</I> 

<DD>Must use a dihedral_style command before reading a data file that
defines AngleAngleTorsion Coeffs. 

<DT><I>Must define dihedral_style before AngleTorsion Coeffs</I> 

<DD>Must use a dihedral_style command before reading a data file that
defines AngleTorsion Coeffs. 

<DT><I>Must define dihedral_style before BondBond13 Coeffs</I> 

<DD>Must use a dihedral_style command before reading a data file that
defines BondBond13 Coeffs. 

<DT><I>Must define dihedral_style before Dihedral Coeffs</I> 

<DD>Must use a dihedral_style command before reading a data file that
defines Dihedral Coeffs. 

<DT><I>Must define dihedral_style before EndBondTorsion Coeffs</I> 

<DD>Must use a dihedral_style command before reading a data file that
defines EndBondTorsion Coeffs. 

<DT><I>Must define dihedral_style before MiddleBondTorsion Coeffs</I> 

<DD>Must use a dihedral_style command before reading a data file that
defines MiddleBondTorsion Coeffs. 

<DT><I>Must define improper_style before AngleAngle Coeffs</I> 

<DD>Must use an improper_style command before reading a data file that
defines AngleAngle Coeffs. 

<DT><I>Must define improper_style before Improper Coeffs</I> 

<DD>Must use an improper_style command before reading a data file that
defines Improper Coeffs. 

<DT><I>Must define pair_style before Pair Coeffs</I> 

<DD>Must use a pair_style command before reading a data file that defines
Pair Coeffs. 

<DT><I>Must have more than one processor partition to temper</I> 

<DD>Cannot use the temper command with only one processor partition.  Use
the -partition command-line option. 

<DT><I>Must read Atoms before Angles</I> 

<DD>The Atoms section of a data file must come before an Angles section. 

<DT><I>Must read Atoms before Bonds</I> 

<DD>The Atoms section of a data file must come before a Bonds section. 

<DT><I>Must read Atoms before Dihedrals</I> 

<DD>The Atoms section of a data file must come before a Dihedrals section. 

<DT><I>Must read Atoms before Impropers</I> 

<DD>The Atoms section of a data file must come before an Impropers
section. 

<DT><I>Must read Atoms before Velocities</I> 

<DD>The Atoms section of a data file must come before a Velocities
section. 

<DT><I>Must set both respa inner and outer</I> 

<DD>Cannot use just the inner or outer option with respa without using the
other. 

<DT><I>Must specify a region in fix deposit</I> 

<DD>The region keyword must be specified with this fix. 

<DT><I>Must specify a region in fix pour</I> 

<DD>The region keyword must be specified with this fix. 

<DT><I>Must use -in switch with multiple partitions</I> 

<DD>A multi-partition simulation cannot read the input script from stdin.
The -in command-line option must be used to specify a file. 

<DT><I>Must use a block or cylinder region with fix pour</I> 

<DD>Self-explanatory. 

<DT><I>Must use a block region with fix pour for 2d simulations</I> 

<DD>Self-explanatory. 

<DT><I>Must use a bond style with TIP4P potential</I> 

<DD>TIP4P potentials assume bond lengths in water are constrained
by a fix shake command. 

<DT><I>Must use a molecular atom style with fix poems molecule</I> 

<DD>Self-explanatory. 

<DT><I>Must use a molecular atom style with fix rigid molecule</I> 

<DD>Self-explanatory. 

<DT><I>Must use a z-axis cylinder with fix pour</I> 

<DD>The axis of the cylinder region used with the fix insert command must
be oriented along the z dimension. 

<DT><I>Must use an angle style with TIP4P potential</I> 

<DD>TIP4P potentials assume angles in water are constrained by a fix shake
command. 

<DT><I>Must use atom style with molecule IDs with fix bond/swap</I> 

<DD>Self-explanatory. 

<DT><I>Must use charged atom style with fix efield</I> 

<DD>The atom style being used does not allow atoms to have assigned
charges.  Hence it will not work with this fix which generates a force
due to an E-field acting on charge. 

<DT><I>Must use molecular atom style with neigh_modify exclude molecule</I> 

<DD>The atom style must define a molecule ID to use the exclude
option. 

<DT><I>Must use pair_style comb with fix qeq/comb</I> 

<DD>Self-explanatory. 

<DT><I>Must use variable energy with fix addforce</I> 

<DD>Must define an energy vartiable when applyting a dynamic
force during minimization. 

<DT><I>Needed topology not in data file</I> 

<DD>The header of the data file indicated that bonds or angles or
dihedrals or impropers would be included, but they were not present. 

<DT><I>Neigh_modify include group != atom_modify first group</I> 

<DD>Self-explanatory. 

<DT><I>Neighbor delay must be 0 or multiple of every setting</I> 

<DD>The delay and every parameters set via the neigh_modify command are
inconsistent.  If the delay setting is non-zero, then it must be a
multiple of the every setting. 

<DT><I>Neighbor list overflow, boost neigh_modify one or page</I> 

<DD>There are too many neighbors of a single atom.  Use the neigh_modify
command to increase the neighbor page size and the max number of
neighbors allowed for one atom. 

<DT><I>Neighbor multi not yet enabled for granular</I> 

<DD>Self-explanatory. 

<DT><I>Neighbor multi not yet enabled for rRESPA</I> 

<DD>Self-explanatory. 

<DT><I>Neighbor page size must be >= 10x the one atom setting</I> 

<DD>This is required to prevent wasting too much memory. 

<DT><I>New bond exceeded bonds per atom in fix bond/create</I> 

<DD>See the read_data command for info on setting the "extra bond per
atom" header value to allow for additional bonds to be formed. 

<DT><I>New bond exceeded special list size in fix bond/create</I> 

<DD>See the special_bonds extra command for info on how to leave space in
the special bonds list to allow for additional bonds to be formed. 

<DT><I>Newton bond change after simulation box is defined</I> 

<DD>The newton command cannot be used to change the newton bond value
after a read_data, read_restart, or create_box command. 

<DT><I>No angle style is defined for compute angle/local</I> 

<DD>Self-explanatory. 

<DT><I>No angles allowed with this atom style</I> 

<DD>Self-explanatory.  Check data file. 

<DT><I>No atoms in data file</I> 

<DD>The header of the data file indicated that atoms would be included,
but they were not present. 

<DT><I>No basis atoms in lattice</I> 

<DD>Basis atoms must be defined for lattice style user. 

<DT><I>No bond style is defined for compute bond/local</I> 

<DD>Self-explanatory. 

<DT><I>No bonds allowed with this atom style</I> 

<DD>Self-explanatory.  Check data file. 

<DT><I>No dihedral style is defined for compute dihedral/local</I> 

<DD>Self-explanatory. 

<DT><I>No dihedrals allowed with this atom style</I> 

<DD>Self-explanatory.  Check data file. 

<DT><I>No dump custom arguments specified</I> 

<DD>The dump custom command requires that atom quantities be specified to
output to dump file. 

<DT><I>No dump local arguments specified</I> 

<DD>Self-explanatory. 

<DT><I>No fix gravity defined for fix pour</I> 

<DD>Cannot add poured particles without gravity to move them. 

<DT><I>No improper style is defined for compute improper/local</I> 

<DD>Self-explanatory. 

<DT><I>No impropers allowed with this atom style</I> 

<DD>Self-explanatory.  Check data file. 

<DT><I>No matching element in EAM potential file</I> 

<DD>The EAM potential file does not contain elements that match the
requested elements. 

<DT><I>No pair style defined for compute group/group</I> 

<DD>Cannot calculate group interactions without a pair style defined. 

<DT><I>No pair style is defined for compute pair/local</I> 

<DD>Self-explanatory. 

<DT><I>No pair style is defined for compute property/local</I> 

<DD>Self-explanatory. 

<DT><I>No rigid bodies defined</I> 

<DD>The fix specification did not end up defining any rigid bodies. 

<DT><I>Non digit character between brackets in variable</I> 

<DD>Self-explantory. 

<DT><I>Non integer # of swaps in temper command</I> 

<DD>Swap frequency in temper command must evenly divide the total # of
timesteps. 

<DT><I>One or more atoms belong to multiple rigid bodies</I> 

<DD>Two or more rigid bodies defined by the fix rigid command cannot
contain the same atom. 

<DT><I>One or zero atoms in rigid body</I> 

<DD>Any rigid body defined by the fix rigid command must contain 2 or more
atoms. 

<DT><I>Out of memory on GPGPU</I> 

<DD>You are attempting to run with too many atoms on the GPU. 

<DT><I>Out of range atoms - cannot compute PPPM</I> 

<DD>One or more atoms are attempting to map their charge to a PPPM grid
point that is not owned by a processor.  This is likely for one of two
reasons, both of them bad.  First, it may mean that an atom near the
boundary of a processor's sub-domain has moved more than 1/2 the
<A HREF = "neighbor.html">neighbor skin distance</A> without neighbor lists being
rebuilt and atoms being migrated to new processors.  This also means
you may be missing pairwise interactions that need to be computed.
The solution is to change the re-neighboring criteria via the
<A HREF = "neigh_modify">neigh_modify</A> command.  The safest settings are "delay 0
every 1 check yes".  Second, it may mean that an atom has moved far
outside a processor's sub-domain or even the entire simulation box.
This indicates bad physics, e.g. due to highly overlapping atoms, too
large a timestep, etc. 

<DT><I>Overlapping large/large in pair colloid</I> 

<DD>This potential is infinite when there is an overlap. 

<DT><I>Overlapping small/large in pair colloid</I> 

<DD>This potential is inifinte when there is an overlap. 

<DT><I>POEMS fix must come before NPT/NPH fix</I> 

<DD>NPT/NPH fix must be defined in input script after all poems fixes,
else the fix contribution to the pressure virial is incorrect. 

<DT><I>PPPM grid is too large</I> 

<DD>The global PPPM grid is larger than OFFSET in one or more dimensions.
OFFSET is currently set to 4096.  You likely need to decrease the
requested precision. 

<DT><I>PPPM order cannot be greater than %d</I> 

<DD>Self-explanatory. 

<DT><I>PPPM order has been reduced to 0</I> 

<DD>LAMMPS has attempted to reduce the PPPM order to enable the simulation
to run, but can reduce the order no further.  Try increasing the
accuracy of PPPM by reducing the tolerance size, thus inducing a 
larger PPPM grid. 

<DT><I>PRD command before simulation box is defined</I> 

<DD>The prd command cannot be used before a read_data,
read_restart, or create_box command. 

<DT><I>PRD nsteps must be multiple of t_event</I> 

<DD>Self-explanatory. 

<DT><I>PRD t_corr must be multiple of t_event</I> 

<DD>Self-explanatory. 

<DT><I>Pair coeff for hybrid has invalid style</I> 

<DD>Style in pair coeff must have been listed in pair_style command. 

<DT><I>Pair cutoff < Respa interior cutoff</I> 

<DD>One or more pairwise cutoffs are too short to use with the specified
rRESPA cutoffs. 

<DT><I>Pair dipole/cut requires atom attributes q, mu, torque, dipole</I> 

<DD>An atom style that specifies these quantities is needed. 

<DT><I>Pair distance < table inner cutoff</I> 

<DD>Two atoms are closer together than the pairwise table allows. 

<DT><I>Pair distance > table outer cutoff</I> 

<DD>Two atoms are further apart than the pairwise table allows. 

<DT><I>Pair dpd requires ghost atoms store velocity</I> 

<DD>Use the communicate vel yes command to enable this. 

<DT><I>Pair gayberne cannot be used with atom attribute diameter</I> 

<DD>Finite-size particles must be defined with the shape command. 

<DT><I>Pair gayberne epsilon a,b,c coeffs are not all set</I> 

<DD>Each atom type involved in pair_style gayberne must
have these 3 coefficients set at least once. 

<DT><I>Pair gayberne requires atom attributes quat, torque, shape</I> 

<DD>An atom style that defines these attributes must be used. 

<DT><I>Pair granular requires atom attributes radius, omega, torque</I> 

<DD>The atom style defined does not have these attributes. 

<DT><I>Pair granular requires ghost atoms store velocity</I> 

<DD>Use the communicate vel yes command to enable this. 

<DT><I>Pair granular with shear history requires newton pair off</I> 

<DD>This is a current restriction of the implementation of pair
granular styles with history. 

<DT><I>Pair hybrid sub-style does not support single call</I> 

<DD>You are attempting to invoke a single() call on a pair style
that doesn't support it. 

<DT><I>Pair hybrid sub-style is not used</I> 

<DD>No pair_coeff command used a sub-style specified in the pair_style
command. 

<DT><I>Pair inner cutoff < Respa interior cutoff</I> 

<DD>One or more pairwise cutoffs are too short to use with the specified
rRESPA cutoffs. 

<DT><I>Pair inner cutoff >= Pair outer cutoff</I> 

<DD>The specified cutoffs for the pair style are inconsistent. 

<DT><I>Pair lubricate cannot be used with atom attributes diameter or rmass</I> 

<DD>These attributes override the shape and mass settings, so cannot be
used. 

<DT><I>Pair lubricate requires atom attribute omega or angmom</I> 

<DD>An atom style that defines these attributes must be used. 

<DT><I>Pair lubricate requires atom attributes torque and shape</I> 

<DD>An atom style that defines these attributes must be used. 

<DT><I>Pair lubricate requires extended particles</I> 

<DD>This pair style can only be used for particles with a shape
setting. 

<DT><I>Pair lubricate requires ghost atoms store velocity</I> 

<DD>Use the communicate vel yes command to enable this. 

<DT><I>Pair lubricate requires spherical, mono-disperse particles</I> 

<DD>This is a current restriction of this pair style. 

<DT><I>Pair peri lattice is not identical in x, y, and z</I> 

<DD>The lattice defined by the lattice command must be cubic. 

<DT><I>Pair peri requires a lattice be defined</I> 

<DD>Use the lattice command for this purpose. 

<DT><I>Pair peri requires an atom map, see atom_modify</I> 

<DD>Even for atomic systems, an atom map is required to find Peridynamic
bonds.  Use the atom_modify command to define one. 

<DT><I>Pair reax NATDEF setting too small, edit lib/reax/reax_defs.h</I> 

<DD>Edit the Fortran header file in the library, and re-compile LAMMPS. 

<DT><I>Pair reax NNEIGHMAXDEF setting too small, edit lib/reax/reax_defs.h</I> 

<DD>Edit the Fortran header file in the library, and re-compile LAMMPS. 

<DT><I>Pair resquared cannot be used with atom attribute diameter</I> 

<DD>This attribute overrides the shape settings, so cannot be used. 

<DT><I>Pair resquared epsilon a,b,c coeffs are not all set</I> 

<DD>Self-explanatory. 

<DT><I>Pair resquared epsilon and sigma coeffs are not all set</I> 

<DD>Self-explanatory. 

<DT><I>Pair resquared requires atom attributes quat, torque, shape</I> 

<DD>An atom style that defines these attributes must be used. 

<DT><I>Pair style AIREBO requires atom IDs</I> 

<DD>This is a requirement to use the AIREBO potential. 

<DT><I>Pair style AIREBO requires newton pair on</I> 

<DD>See the newton command.  This is a restriction to use the AIREBO
potential. 

<DT><I>Pair style COMB requires atom IDs</I> 

<DD>This is a requirement to use the AIREBO potential. 

<DT><I>Pair style COMB requires atom attribute q</I> 

<DD>Self-explanatory. 

<DT><I>Pair style COMB requires newton pair on</I> 

<DD>See the newton command.  This is a restriction to use the COMB
potential. 

<DT><I>Pair style MEAM requires newton pair on</I> 

<DD>See the newton command.  This is a restriction to use the MEAM
potential. 

<DT><I>Pair style Stillinger-Weber requires atom IDs</I> 

<DD>This is a requirement to use the SW potential. 

<DT><I>Pair style Stillinger-Weber requires newton pair on</I> 

<DD>See the newton command.  This is a restriction to use the SW
potential. 

<DT><I>Pair style Tersoff requires atom IDs</I> 

<DD>This is a requirement to use the Tersoff potential. 

<DT><I>Pair style Tersoff requires newton pair on</I> 

<DD>See the newton command.  This is a restriction to use the Tersoff
potential. 

<DT><I>Pair style born/coul/long requires atom attribute q</I> 

<DD>An atom style that defines this attribute must be used. 

<DT><I>Pair style buck/coul/cut requires atom attribute q</I> 

<DD>The atom style defined does not have this attribute. 

<DT><I>Pair style buck/coul/long requires atom attribute q</I> 

<DD>The atom style defined does not have these attributes. 

<DT><I>Pair style coul/cut requires atom attribute q</I> 

<DD>The atom style defined does not have these attributes. 

<DT><I>Pair style does not support bond_style quartic</I> 

<DD>The pair style does not have a single() function, so it can
not be invoked by bond_style quartic. 

<DT><I>Pair style does not support compute group/group</I> 

<DD>The pair_style does not have a single() function, so it cannot be
invokded by the compute group/group command. 

<DT><I>Pair style does not support compute pair/local</I> 

<DD>The pair style does not have a single() function, so it can
not be invoked by fix bond/swap. 

<DT><I>Pair style does not support compute property/local</I> 

<DD>The pair style does not have a single() function, so it can
not be invoked by fix bond/swap. 

<DT><I>Pair style does not support fix bond/swap</I> 

<DD>The pair style does not have a single() function, so it can
not be invoked by fix bond/swap. 

<DT><I>Pair style does not support pair_write</I> 

<DD>The pair style does not have a single() function, so it can
not be invoked by pair write. 

<DT><I>Pair style does not support rRESPA inner/middle/outer</I> 

<DD>You are attempting to use rRESPA options with a pair style that
does not support them. 

<DT><I>Pair style granular with history requires atoms have IDs</I> 

<DD>Atoms in the simulation do not have IDs, so history effects
cannot be tracked by the granular pair potential. 

<DT><I>Pair style hybrid cannot have hybrid as an argument</I> 

<DD>Self-explanatory. 

<DT><I>Pair style hybrid cannot have none as an argument</I> 

<DD>Self-explanatory. 

<DT><I>Pair style hybrid cannot use same pair style twice</I> 

<DD>The sub-style arguments of pair_style hybrid cannot be duplicated.
Check the input script. 

<DT><I>Pair style is incompatible with KSpace style</I> 

<DD>If a pair style with a long-range Coulombic component is selected,
then a kspace style must also be used. 

<DT><I>Pair style lj/charmm/coul/charmm requires atom attribute q</I> 

<DD>The atom style defined does not have these attributes. 

<DT><I>Pair style lj/charmm/coul/long requires atom attribute q</I> 

<DD>The atom style defined does not have these attributes. 

<DT><I>Pair style lj/class2/coul/cut requires atom attribute q</I> 

<DD>The atom style defined does not have this attribute. 

<DT><I>Pair style lj/class2/coul/long requires atom attribute q</I> 

<DD>The atom style defined does not have this attribute. 

<DT><I>Pair style lj/cut/coul/cut requires atom attribute q</I> 

<DD>The atom style defined does not have this attribute. 

<DT><I>Pair style lj/cut/coul/long requires atom attribute q</I> 

<DD>The atom style defined does not have this attribute. 

<DT><I>Pair style lj/cut/coul/long/tip4p requires atom IDs</I> 

<DD>There are no atom IDs defined in the system and the TIP4P potential
requires them to find O,H atoms with a water molecule. 

<DT><I>Pair style lj/cut/coul/long/tip4p requires atom attribute q</I> 

<DD>The atom style defined does not have these attributes. 

<DT><I>Pair style lj/cut/coul/long/tip4p requires newton pair on</I> 

<DD>This is because the computation of constraint forces within a water
molecule adds forces to atoms owned by other processors. 

<DT><I>Pair style lj/gromacs/coul/gromacs requires atom attribute q</I> 

<DD>An atom_style with this attribute is needed. 

<DT><I>Pair style peri_lps requires atom style peri</I> 

<DD>This is because atom style peri stores quantities needed by
the peridynamic potential. 

<DT><I>Pair style peri_pmb requires atom style peri</I> 

<DD>This is because atom style peri stores quantities needed by
the peridynamic potential. 

<DT><I>Pair style reax requires atom IDs</I> 

<DD>This is a requirement to use the ReaxFF potential. 

<DT><I>Pair style reax requires newton pair on</I> 

<DD>This is a requirement to use the ReaxFF potential. 

<DT><I>Pair table cutoffs must all be equal to use with KSpace</I> 

<DD>When using pair style table with a long-range KSpace solver, the
cutoffs for all atom type pairs must all be the same, since the
long-range solver starts at that cutoff. 

<DT><I>Pair table parameters did not set N</I> 

<DD>List of pair table parameters must include N setting. 

<DT><I>Pair tersoff/zbl requires metal or real units</I> 

<DD>This is a current restriction of this pair potential. 

<DT><I>Pair yukawa/colloid cannot be used with atom attribute diameter</I> 

<DD>Only finite-size particles defined by the shape command can be used. 

<DT><I>Pair yukawa/colloid requires atom attribute shape</I> 

<DD>Self-explanatory. 

<DT><I>Pair yukawa/colloid requires spherical particles</I> 

<DD>Self-explanatory. 

<DT><I>Pair_coeff command before pair_style is defined</I> 

<DD>Self-explanatory. 

<DT><I>Pair_coeff command before simulation box is defined</I> 

<DD>The pair_coeff command cannot be used before a read_data,
read_restart, or create_box command. 

<DT><I>Pair_modify command before pair_style is defined</I> 

<DD>Self-explanatory. 

<DT><I>Pair_write command before pair_style is defined</I> 

<DD>Self-explanatory. 

<DT><I>Particle on or inside fix wall surface</I> 

<DD>Particles must be "exterior" to the wall in order for energy/force to
be calculated. 

<DT><I>Particle on or inside fix wall/region surface</I> 

<DD>Particles must be "exterior" to the region surface in order for
energy/force to be calculated. 

<DT><I>Per-atom compute in equal-style variable formula</I> 

<DD>Equal-style variables cannot use per-atom quantities. 

<DT><I>Per-atom energy was not tallied on needed timestep</I> 

<DD>You are using a thermo keyword that requires potentials to
have tallied energy, but they didn't on this timestep.  See the
variable doc page for ideas on how to make this work. 

<DT><I>Per-atom fix in equal-style variable formula</I> 

<DD>Equal-style variables cannot use per-atom quantities. 

<DT><I>Per-atom virial not available with GPU Gay-Berne</I> 

<DD>Self-explanatory. 

<DT><I>Per-atom virial was not tallied on needed timestep</I> 

<DD>You are using a thermo keyword that requires potentials to have
tallied the virial, but they didn't on this timestep.  See the
variable doc page for ideas on how to make this work. 

<DT><I>Potential file has duplicate entry</I> 

<DD>The potential file for a SW or Tersoff potential has more than
one entry for the same 3 ordered elements. 

<DT><I>Potential file is missing an entry</I> 

<DD>The potential file for a SW or Tersoff potential does not have a
needed entry. 

<DT><I>Power by 0 in variable formula</I> 

<DD>Self-explanatory. 

<DT><I>Pressure ID for fix box/relax does not exist</I> 

<DD>The compute ID needed to compute pressure for the fix does not
exist. 

<DT><I>Pressure ID for fix modify does not exist</I> 

<DD>Self-explanatory. 

<DT><I>Pressure ID for fix npt/nph does not exist</I> 

<DD>Self-explanatory. 

<DT><I>Pressure ID for fix press/berendsen does not exist</I> 

<DD>The compute ID needed to compute pressure for the fix does not
exist. 

<DT><I>Pressure ID for thermo does not exist</I> 

<DD>The compute ID needed to compute pressure for thermodynamics does not
exist. 

<DT><I>Pressure control can not be used with fix nvt/asphere</I> 

<DD>Self-explanatory. 

<DT><I>Pressure control can not be used with fix nvt/sllod</I> 

<DD>Self-explanatory. 

<DT><I>Pressure control can not be used with fix nvt/sphere</I> 

<DD>Self-explanatory. 

<DT><I>Pressure control can not be used with fix nvt</I> 

<DD>Self-explanatory. 

<DT><I>Pressure control must be used with fix nph/asphere</I> 

<DD>Self-explanatory. 

<DT><I>Pressure control must be used with fix nph/sphere</I> 

<DD>Self-explanatory. 

<DT><I>Pressure control must be used with fix nph</I> 

<DD>Self-explanatory. 

<DT><I>Pressure control must be used with fix npt/asphere</I> 

<DD>Self-explanatory. 

<DT><I>Pressure control must be used with fix npt/sphere</I> 

<DD>Self-explanatory. 

<DT><I>Pressure control must be used with fix npt</I> 

<DD>Self-explanatory. 

<DT><I>Processor count in z must be 1 for 2d simulation</I> 

<DD>Self-explanatory. 

<DT><I>Processor partitions are inconsistent</I> 

<DD>The total number of processors in all partitions must match the number
of processors LAMMPS is running on. 

<DT><I>Processors command after simulation box is defined</I> 

<DD>The processors command cannot be used after a read_data, read_restart,
or create_box command. 

<DT><I>Quaternion creation numeric error</I> 

<DD>A numeric error occurred in the creation of a rigid body by the fix
rigid command. 

<DT><I>R0 < 0 for fix spring command</I> 

<DD>Equilibrium spring length is invalid. 

<DT><I>Region ID for compute reduce/region does not exist</I> 

<DD>Self-explanatory. 

<DT><I>Region ID for compute temp reduce/region does not exist</I> 

<DD>Self-explanatory. 

<DT><I>Region ID for compute temp/region does not exist</I> 

<DD>Self-explanatory. 

<DT><I>Region ID for dump cfg does not exist</I> 

<DD>Self-explanatory. 

<DT><I>Region ID for dump custom does not exist</I> 

<DD>Self-explanatory. 

<DT><I>Region ID for fix addforce does not exist</I> 

<DD>Self-explanatory. 

<DT><I>Region ID for fix aveforce does not exist</I> 

<DD>Self-explanatory. 

<DT><I>Region ID for fix deposit does not exist</I> 

<DD>Self-explanatory. 

<DT><I>Region ID for fix evaporate does not exist</I> 

<DD>Self-explanatory. 

<DT><I>Region ID for fix heat does not exist</I> 

<DD>Self-explanatory. 

<DT><I>Region ID for fix setforce does not exist</I> 

<DD>Self-explanatory. 

<DT><I>Region ID for fix wall/region does not exist</I> 

<DD>Self-explanatory. 

<DT><I>Region cannot have 0 length rotation vector</I> 

<DD>Self-explanatory. 

<DT><I>Region intersect region ID does not exist</I> 

<DD>Self-explanatory. 

<DT><I>Region union or intersect cannot be dynamic</I> 

<DD>The sub-regions can be dynamic, but not the combined region. 

<DT><I>Region union region ID does not exist</I> 

<DD>One or more of the region IDs specified by the region union command
does not exist. 

<DT><I>Replacing a fix, but new style != old style</I> 

<DD>A fix ID can be used a 2nd time, but only if the style matches the
previous fix.  In this case it is assumed you with to reset a fix's
parameters.  This error may mean you are mistakenly re-using a fix ID
when you do not intend to. 

<DT><I>Replicate command before simulation box is defined</I> 

<DD>The replicate command cannot be used before a read_data, read_restart,
or create_box command. 

<DT><I>Replicate did not assign all atoms correctly</I> 

<DD>Atoms replicated by the replicate command were not assigned correctly
to processors.  This is likely due to some atom coordinates being
outside a non-periodic simulation box. 

<DT><I>Respa inner cutoffs are invalid</I> 

<DD>The first cutoff must be <= the second cutoff. 

<DT><I>Respa levels must be >= 1</I> 

<DD>Self-explanatory. 

<DT><I>Respa middle cutoffs are invalid</I> 

<DD>The first cutoff must be <= the second cutoff. 

<DT><I>Reuse of compute ID</I> 

<DD>A compute ID cannot be used twice. 

<DT><I>Reuse of dump ID</I> 

<DD>A dump ID cannot be used twice. 

<DT><I>Reuse of region ID</I> 

<DD>A region ID cannot be used twice. 

<DT><I>Rigid body has degenerate moment of inertia</I> 

<DD>Fix poems will only work with bodies (collections of atoms) that have
non-zero principal moments of inertia.  This means they must be 3 or
more non-collinear atoms, even with joint atoms removed. 

<DT><I>Rigid fix must come before NPT/NPH fix</I> 

<DD>NPT/NPH fix must be defined in input script after all rigid fixes,
else the rigid fix contribution to the pressure virial is
incorrect. 

<DT><I>Run command before simulation box is defined</I> 

<DD>The run command cannot be used before a read_data, read_restart, or
create_box command. 

<DT><I>Run command start value is after start of run</I> 

<DD>Self-explanatory. 

<DT><I>Run command stop value is before end of run</I> 

<DD>Self-explanatory. 

<DT><I>Run command upto value is before current timestep</I> 

<DD>Self-explanatory. 

<DT><I>Run_style command before simulation box is defined</I> 

<DD>The run_style command cannot be used before a read_data,
read_restart, or create_box command. 

<DT><I>Set command before simulation box is defined</I> 

<DD>The set command cannot be used before a read_data, read_restart,
or create_box command. 

<DT><I>Set command with no atoms existing</I> 

<DD>No atoms are yet defined so the set command cannot be used. 

<DT><I>Set region ID does not exist</I> 

<DD>Region ID specified in set command does not exist. 

<DT><I>Shake angles have different bond types</I> 

<DD>All 3-atom angle-constrained SHAKE clusters specified by the fix shake
command that are the same angle type, must also have the same bond
types for the 2 bonds in the angle. 

<DT><I>Shake atoms %d %d %d %d missing on proc %d at step %d</I> 

<DD>The 4 atoms in a single shake cluster specified by the fix shake
command are not all accessible to a processor.  This probably means
an atom has moved too far. 

<DT><I>Shake atoms %d %d %d missing on proc %d at step %d</I> 

<DD>The 3 atoms in a single shake cluster specified by the fix shake
command are not all accessible to a processor.  This probably means
an atom has moved too far. 

<DT><I>Shake atoms %d %d missing on proc %d at step %d</I> 

<DD>The 2 atoms in a single shake cluster specified by the fix shake
command are not all accessible to a processor.  This probably means
an atom has moved too far. 

<DT><I>Shake cluster of more than 4 atoms</I> 

<DD>A single cluster specified by the fix shake command can have no more
than 4 atoms. 

<DT><I>Shake clusters are connected</I> 

<DD>A single cluster specified by the fix shake command must have a single
central atom with up to 3 other atoms bonded to it. 

<DT><I>Shake determinant = 0.0</I> 

<DD>The determinant of the matrix being solved for a single cluster
specified by the fix shake command is numerically invalid. 

<DT><I>Shake fix must come before NPT/NPH fix</I> 

<DD>NPT fix must be defined in input script after SHAKE fix, else the
SHAKE fix contribution to the pressure virial is incorrect. 

<DT><I>Shape command before simulation box is defined</I> 

<DD>Self-explanatory. 

<DT><I>Sqrt of negative value in variable formula</I> 

<DD>Self-explanatory. 

<DT><I>Substitution for illegal variable</I> 

<DD>Input script line contained a variable that could not be substituted
for. 

<DT><I>TIP4P hydrogen has incorrect atom type</I> 

<DD>The TIP4P pairwise computation found an H atom whose type does not
agree with the specified H type. 

<DT><I>TIP4P hydrogen is missing</I> 

<DD>The TIP4P pairwise computation failed to find the correct H atom
within a water molecule. 

<DT><I>TMD target file did not list all group atoms</I> 

<DD>The target file for the fix tmd command did not list all atoms in the
fix group. 

<DT><I>Target temperature for fix nvt/npt/nph cannot be 0.0</I> 

<DD>Self-explanatory. 

<DT><I>Target temperature for fix rigid/nvt cannot be 0.0</I> 

<DD>Self-explanatory. 

<DT><I>Temper command before simulation box is defined</I> 

<DD>The temper command cannot be used before a read_data, read_restart, or
create_box command. 

<DT><I>Temperature ID for fix bond/swap does not exist</I> 

<DD>Self-explanatory. 

<DT><I>Temperature ID for fix box/relax does not exist</I> 

<DD>Self-explanatory. 

<DT><I>Temperature ID for fix nvt/nph/npt does not exist</I> 

<DD>Self-explanatory. 

<DT><I>Temperature ID for fix press/berendsen does not exist</I> 

<DD>Self-explanatory. 

<DT><I>Temperature ID for fix temp/berendsen does not exist</I> 

<DD>Self-explanatory. 

<DT><I>Temperature ID for fix temp/rescale does not exist</I> 

<DD>Self-explanatory. 

<DT><I>Temperature control can not be used with fix nph/asphere</I> 

<DD>Self-explanatory. 

<DT><I>Temperature control can not be used with fix nph/sphere</I> 

<DD>Self-explanatory. 

<DT><I>Temperature control can not be used with fix nph</I> 

<DD>Self-explanatory. 

<DT><I>Temperature control must be used with fix npt/asphere</I> 

<DD>Self-explanatory. 

<DT><I>Temperature control must be used with fix npt/sphere</I> 

<DD>Self-explanatory. 

<DT><I>Temperature control must be used with fix npt</I> 

<DD>Self-explanatory. 

<DT><I>Temperature control must be used with fix nvt/asphere</I> 

<DD>Self-explanatory. 

<DT><I>Temperature control must be used with fix nvt/sllod</I> 

<DD>Self-explanatory. 

<DT><I>Temperature control must be used with fix nvt/sphere</I> 

<DD>Self-explanatory. 

<DT><I>Temperature control must be used with fix nvt</I> 

<DD>Self-explanatory. 

<DT><I>Temperature for fix nvt/sllod does not have a bias</I> 

<DD>The specified compute must compute temperature with a bias. 

<DT><I>Tempering could not find thermo_pe compute</I> 

<DD>This compute is created by the thermo command.  It must have been
explicitly deleted by a uncompute command. 

<DT><I>Tempering fix ID is not defined</I> 

<DD>The fix ID specified by the temper command does not exist. 

<DT><I>Tempering temperature fix is not valid</I> 

<DD>The fix specified by the temper command is not one that controls
temperature (nvt or langevin). 

<DT><I>Thermo and fix not computed at compatible times</I> 

<DD>Fixes generate values on specific timesteps.  The thermo output
does not match these timesteps. 

<DT><I>Thermo compute array is accessed out-of-range</I> 

<DD>Self-explanatory. 

<DT><I>Thermo compute does not compute array</I> 

<DD>Self-explanatory. 

<DT><I>Thermo compute does not compute scalar</I> 

<DD>Self-explanatory. 

<DT><I>Thermo compute does not compute vector</I> 

<DD>Self-explanatory. 

<DT><I>Thermo compute vector is accessed out-of-range</I> 

<DD>Self-explanatory. 

<DT><I>Thermo custom variable cannot be indexed</I> 

<DD>Self-explanatory. 

<DT><I>Thermo custom variable is not equal-style variable</I> 

<DD>Only equal-style variables can be output with thermodynamics, not
atom-style variables. 

<DT><I>Thermo every variable returned a bad timestep</I> 

<DD>The variable must return a timestep greater than the current timestep. 

<DT><I>Thermo fix array is accessed out-of-range</I> 

<DD>Self-explanatory. 

<DT><I>Thermo fix does not compute array</I> 

<DD>Self-explanatory. 

<DT><I>Thermo fix does not compute scalar</I> 

<DD>Self-explanatory. 

<DT><I>Thermo fix does not compute vector</I> 

<DD>Self-explanatory. 

<DT><I>Thermo fix vector is accessed out-of-range</I> 

<DD>Self-explanatory. 

<DT><I>Thermo keyword in variable requires lattice be defined</I> 

<DD>The xlat, ylat, zlat keywords refer to lattice properties. 

<DT><I>Thermo keyword in variable requires thermo to use/init pe</I> 

<DD>You are using a thermo keyword in a variable that requires
potential energy to be calculated, but your thermo output
does not use it.  Add it to your thermo output. 

<DT><I>Thermo keyword in variable requires thermo to use/init press</I> 

<DD>You are using a thermo keyword in a variable that requires pressure to
be calculated, but your thermo output does not use it.  Add it to your
thermo output. 

<DT><I>Thermo keyword in variable requires thermo to use/init temp</I> 

<DD>You are using a thermo keyword in a variable that requires temperature
to be calculated, but your thermo output does not use it.  Add it to
your thermo output. 

<DT><I>Thermo keyword requires lattice be defined</I> 

<DD>The xlat, ylat, zlat keywords refer to lattice properties. 

<DT><I>Thermo style does not use press</I> 

<DD>Cannot use thermo_modify to set this parameter since the thermo_style
is not computing this quantity. 

<DT><I>Thermo style does not use temp</I> 

<DD>Cannot use thermo_modify to set this parameter since the thermo_style
is not computing this quantity. 

<DT><I>Thermo_modify pressure ID does not compute pressure</I> 

<DD>The specified compute ID does not compute pressure. 

<DT><I>Thermo_modify temperature ID does not compute temperature</I> 

<DD>The specified compute ID does not compute temperature. 

<DT><I>Thermo_style command before simulation box is defined</I> 

<DD>The thermo_style command cannot be used before a read_data,
read_restart, or create_box command. 

<DT><I>This variable thermo keyword cannot be used between runs</I> 

<DD>Keywords that refer to time (such as cpu, elapsed) do not
make sense in between runs. 

<DT><I>Threshhold for an atom property that isn't allocated</I> 

<DD>A dump threshhold has been requested on a quantity that is
not defined by the atom style used in this simulation. 

<DT><I>Timestep must be >= 0</I> 

<DD>Specified timestep size is invalid. 

<DT><I>Too big a problem to replicate with molecular atom style</I> 

<DD>Molecular problems cannot become bigger than 2^31 atoms (or bonds,
etc) when replicated, else the atom IDs and other quantities cannot be
stored in 32-bit quantities. 

<DT><I>Too few bits for lookup table</I> 

<DD>Table size specified via pair_modify command does not work with your
machine's floating point representation. 

<DT><I>Too many atom sorting bins</I> 

<DD>This is likely due to an immense simulation box that has blown up
to a large size. 

<DT><I>Too many exponent bits for lookup table</I> 

<DD>Table size specified via pair_modify command does not work with your
machine's floating point representation. 

<DT><I>Too many groups</I> 

<DD>The maximum number of atom groups (including the "all" group) is 
given by MAX_GROUP in group.cpp and is 32. 

<DT><I>Too many mantissa bits for lookup table</I> 

<DD>Table size specified via pair_modify command does not work with your
machine's floating point representation. 

<DT><I>Too many masses for fix shake</I> 

<DD>The fix shake command cannot list more masses than there are atom
types. 

<DT><I>Too many neighbor bins</I> 

<DD>This is likely due to an immense simulation box that has blown up
to a large size. 

<DT><I>Too many total bits for bitmapped lookup table</I> 

<DD>Table size specified via pair_modify command is too large.  Note that
a value of N generates a 2^N size table. 

<DT><I>Too many touching neighbors - boost MAXTOUCH</I> 

<DD>A granular simulation has too many neighbors touching one atom.  The
MAXTOUCH parameter in fix_shear_history.cpp must be set larger and
LAMMPS must be re-built. 

<DT><I>Tree structure in joint connections</I> 

<DD>Fix poems cannot (yet) work with coupled bodies whose joints connect
the bodies in a tree structure. 

<DT><I>Triclinic box must be periodic in skewed dimensions</I> 

<DD>This is a requirement for using a non-orthogonal box.  E.g. to set a
non-zero xy tilt, both x and y must be periodic dimensions. 

<DT><I>Triclinic box skew is too large</I> 

<DD>The displacement in a skewed direction must be less than half the box
length in that dimension.  E.g. the xy tilt must be between -half and
+half of the x box length. 

<DT><I>Tried to convert a double to int, but input_double > INT_MAX</I> 

<DD>Self-explanatory. 

<DT><I>Two groups cannot be the same in fix spring couple</I> 

<DD>Self-explanatory. 

<DT><I>Unbalanced quotes in input line</I> 

<DD>No matching end double quote was found following a leading double
quote. 

<DT><I>Unexpected end of data file</I> 

<DD>LAMMPS hit the end of the data file while attempting to read a
section.  Something is wrong with the format of the data file. 

<DT><I>Units command after simulation box is defined</I> 

<DD>The units command cannot be used after a read_data, read_restart, or
create_box command. 

<DT><I>Universe/uloop variable count < # of partitions</I> 

<DD>A universe or uloop style variable must specify a number of values >= to the
number of processor partitions. 

<DT><I>Unknown command: %s</I> 

<DD>The command is not known to LAMMPS.  Check the input script. 

<DT><I>Unknown identifier in data file: %s</I> 

<DD>A section of the data file cannot be read by LAMMPS. 

<DT><I>Unknown table style in angle style table</I> 

<DD>Self-explanatory. 

<DT><I>Unknown table style in bond style table</I> 

<DD>Self-explanatory. 

<DT><I>Unknown table style in pair_style command</I> 

<DD>Style of table is invalid for use with pair_style table command. 

<DT><I>Unrecognized lattice type in MEAM file 1</I> 

<DD>The lattice type in an entry of the MEAM library file is not
valid. 

<DT><I>Unrecognized lattice type in MEAM file 2</I> 

<DD>The lattice type in an entry of the MEAM parameter file is not
valid. 

<DT><I>Use of compute temp/ramp with undefined lattice</I> 

<DD>Must use lattice command with compute temp/ramp command if units
option is set to lattice. 

<DT><I>Use of displace_atoms with undefined lattice</I> 

<DD>Must use lattice command with displace_atoms command if units option
is set to lattice. 

<DT><I>Use of displace_box with undefined lattice</I> 

<DD>Must use lattice command with displace_box command if units option is
set to lattice. 

<DT><I>Use of fix ave/spatial with undefined lattice</I> 

<DD>A lattice must be defined to use fix ave/spatial with units = lattice. 

<DT><I>Use of fix deform with undefined lattice</I> 

<DD>A lattice must be defined to use fix deform with units = lattice. 

<DT><I>Use of fix deposit with undefined lattice</I> 

<DD>Must use lattice command with compute fix deposit command if units
option is set to lattice. 

<DT><I>Use of fix dt/reset with undefined lattice</I> 

<DD>Must use lattice command with fix dt/reset command if units option is
set to lattice. 

<DT><I>Use of fix indent with undefined lattice</I> 

<DD>The lattice command must be used to define a lattice before using the
fix indent command. 

<DT><I>Use of fix move with undefined lattice</I> 

<DD>Must use lattice command with fix move command if units option is
set to lattice. 

<DT><I>Use of fix recenter with undefined lattice</I> 

<DD>Must use lattice command with fix recenter command if units option is
set to lattice. 

<DT><I>Use of fix wall with undefined lattice</I> 

<DD>Must use lattice command with fix wall command if units option is set
to lattice. 

<DT><I>Use of fix wall/reflect with undefined lattice</I> 

<DD>If scale = lattice (the default) for the fix wall/reflect command,
then a lattice must first be defined via the lattice command. 

<DT><I>Use of region with undefined lattice</I> 

<DD>If scale = lattice (the default) for the region command, then a
lattice must first be defined via the lattice command. 

<DT><I>Use of velocity with undefined lattice</I> 

<DD>If scale = lattice (the default) for the velocity set or velocity ramp
command, then a lattice must first be defined via the lattice command. 

<DT><I>Using fix nvt/sllod with inconsistent fix deform remap option</I> 

<DD>Fix nvt/sllod requires that deforming atoms have a velocity profile
provided by "remap v" as a fix deform option. 

<DT><I>Using fix nvt/sllod with no fix deform defined</I> 

<DD>Self-explanatory. 

<DT><I>Variable evaluation before simulation box is defined</I> 

<DD>Cannot evaluate a compute or fix or atom-based value in a variable
before the simulation has been setup. 

<DT><I>Variable for dump every is invalid style</I> 

<DD>Only equal-style variables can be used. 

<DT><I>Variable for fix adapt is invalid style</I> 

<DD>Only equal-style variables can be used. 

<DT><I>Variable for fix aveforce is invalid style</I> 

<DD>Only equal-style variables can be used. 

<DT><I>Variable for fix efield is invalid style</I> 

<DD>Only equal-style variables can be used. 

<DT><I>Variable for fix indent is invalid style</I> 

<DD>Only equal-style variables can be used. 

<DT><I>Variable for fix indent is not equal style</I> 

<DD>Only equal-style variables can be used. 

<DT><I>Variable for fix move is invalid style</I> 

<DD>Only equal-style variables can be used. 

<DT><I>Variable for fix setforce is invalid style</I> 

<DD>Only equal-style variables can be used. 

<DT><I>Variable for fix wall/reflect is invalid style</I> 

<DD>Only equal-style variables can be used. 

<DT><I>Variable for thermo every is invalid style</I> 

<DD>Only equal-style variables can be used. 

<DT><I>Variable formula compute array is accessed out-of-range</I> 

<DD>Self-explanatory. 

<DT><I>Variable formula compute vector is accessed out-of-range</I> 

<DD>Self-explanatory. 

<DT><I>Variable formula fix array is accessed out-of-range</I> 

<DD>Self-explanatory. 

<DT><I>Variable formula fix vector is accessed out-of-range</I> 

<DD>Self-explanatory. 

<DT><I>Variable name for compute reduce does not exist</I> 

<DD>Self-explanatory. 

<DT><I>Variable name for dump every does not exist</I> 

<DD>Self-explanatory. 

<DT><I>Variable name for fix adapt does not exist</I> 

<DD>Self-explanatory. 

<DT><I>Variable name for fix addforce does not exist</I> 

<DD>Self-explanatory. 

<DT><I>Variable name for fix ave/atom does not exist</I> 

<DD>Self-explanatory. 

<DT><I>Variable name for fix ave/correlate does not exist</I> 

<DD>Self-explanatory. 

<DT><I>Variable name for fix ave/histo does not exist</I> 

<DD>Self-explanatory. 

<DT><I>Variable name for fix ave/spatial does not exist</I> 

<DD>Self-explanatory. 

<DT><I>Variable name for fix ave/time does not exist</I> 

<DD>Self-explanatory. 

<DT><I>Variable name for fix aveforce does not exist</I> 

<DD>Self-explanatory. 

<DT><I>Variable name for fix efield does not exist</I> 

<DD>Self-explanatory. 

<DT><I>Variable name for fix indent does not exist</I> 

<DD>Self-explanatory. 

<DT><I>Variable name for fix move does not exist</I> 

<DD>Self-explanatory. 

<DT><I>Variable name for fix setforce does not exist</I> 

<DD>Self-explanatory. 

<DT><I>Variable name for fix store/state does not exist</I> 

<DD>Self-explanatory. 

<DT><I>Variable name for fix wall/relect does not exist</I> 

<DD>Self-explanatory. 

<DT><I>Variable name for thermo every does not exist</I> 

<DD>Self-explanatory. 

<DT><I>Variable name must be alphanumeric or underscore characters</I> 

<DD>Self-explanatory. 

<DT><I>Velocity command before simulation box is defined</I> 

<DD>The velocity command cannot be used before a read_data, read_restart,
or create_box command. 

<DT><I>Velocity command with no atoms existing</I> 

<DD>A velocity command has been used, but no atoms yet exist. 

<DT><I>Velocity ramp in z for a 2d problem</I> 

<DD>Self-explanatory. 

<DT><I>Velocity temperature ID does not compute temperature</I> 

<DD>The compute ID given to the velocity command must compute
temperature. 

<DT><I>Virial was not tallied on needed timestep</I> 

<DD>You are using a thermo keyword that requires potentials to
have tallied the virial, but they didn't on this timestep.  See the
variable doc page for ideas on how to make this work. 

<DT><I>World variable count doesn't match # of partitions</I> 

<DD>A world-style variable must specify a number of values equal to the
number of processor partitions. 

<DT><I>Write_restart command before simulation box is defined</I> 

<DD>The write_restart command cannot be used before a read_data,
read_restart, or create_box command. 

<DT><I>Zero-length lattice orient vector</I> 

<DD>Self-explanatory. 


</DL>
<H4><A NAME = "warn"></A>Warnings: 
</H4>
<DL>

<DT><I>All element names have been set to 'C' for dump cfg</I> 

<DD>Use the dump_modify command if you wish to override this. 

<DT><I>Atom with molecule ID = 0 included in compute molecule group</I> 

<DD>The group used in a compute command that operates on moleclues
includes atoms with no molecule ID.  This is probably not what you
want. 

<DT><I>Broken bonds will not alter angles, dihedrals, or impropers</I> 

<DD>See the doc page for fix bond/break for more info on this
restriction. 

<DT><I>Compute cna/atom cutoff may be too large to find ghost atom neighbors</I> 

<DD>The neighbor cutoff used may not encompass enough ghost atoms
to perform this operation correctly. 

<DT><I>Computing temperature of portions of rigid bodies</I> 

<DD>The group defined by the temperature compute does not encompass all
the atoms in one or more rigid bodies, so the change in
degrees-of-freedom for the atoms in those partial rigid bodies will
not be accounted for. 

<DT><I>Created bonds will not create angles, dihedrals, or impropers</I> 

<DD>See the doc page for fix bond/create for more info on this
restriction. 

<DT><I>Dihedral problem: %d %d %d %d %d %d</I> 

<DD>Conformation of the 4 listed dihedral atoms is extreme; you may want
to check your simulation geometry. 

<DT><I>Dump dcd/xtc timestamp may be wrong with fix dt/reset</I> 

<DD>If the fix changes the timestep, the dump dcd file will not
reflect the change. 

<DT><I>FENE bond too long: %d %d %d %g</I> 

<DD>A FENE bond has stretched dangerously far.  It's interaction strength
will be truncated to attempt to prevent the bond from blowing up. 

<DT><I>FENE bond too long: %d %g</I> 

<DD>A FENE bond has stretched dangerously far.  It's interaction strength
will be truncated to attempt to prevent the bond from blowing up. 

<DT><I>Fix bond/swap will ignore defined angles</I> 

<DD>See the doc page for fix bond/swap for more info on this
restriction. 

<DT><I>Fix move does not update angular momentum</I> 

<DD>Atoms store this quantity, but fix move does not (yet) update it. 

<DT><I>Fix move does not update quaternions</I> 

<DD>Atoms store this quantity, but fix move does not (yet) update it. 

<DT><I>Fix recenter should come after all other integration fixes</I> 

<DD>Other fixes may change the position of the center-of-mass, so 
fix recenter should come last. 

<DT><I>Fix thermal/conductivity comes before fix ave/spatial</I> 

<DD>The order of these 2 fixes in your input script is such that fix
thermal/conductivity comes first.  If you are using fix ave/spatial to
measure the temperature profile induced by fix viscosity, then this
may cause a glitch in the profile since you are averaging immediately
after swaps have occurred.  Flipping the order of the 2 fixes
typically helps. 

<DT><I>Fix viscosity comes before fix ave/spatial</I> 

<DD>The order of these 2 fixes in your input script is such that
fix viscosity comes first.  If you are using fix ave/spatial
to measure the velocity profile induced by fix viscosity, then
this may cause a glitch in the profile since you are averaging
immediately after swaps have occurred.  Flipping the order
of the 2 fixes typically helps. 

<DT><I>Group for fix_modify temp != fix group</I> 

<DD>The fix_modify command is specifying a temperature computation that
computes a temperature on a different group of atoms than the fix
itself operates on.  This is probably not what you want to do. 

<DT><I>Improper problem: %d %d %d %d %d %d</I> 

<DD>Conformation of the 4 listed improper atoms is extreme; you may want
to check your simulation geometry. 

<DT><I>Kspace_modify slab param < 2.0 may cause unphysical behavior</I> 

<DD>The kspace_modify slab parameter should be larger to insure periodic
grids padded with empty space do not overlap. 

<DT><I>Less insertions than requested</I> 

<DD>Less atom insertions occurred on this timestep due to the fix insert
command than were scheduled.  This is probably because there were too
many overlaps detected. 

<DT><I>Lost atoms: original %.15g current %.15g</I> 

<DD>A thermodynamic computation has detected lost atoms. 

<DT><I>Mismatch between velocity and compute groups</I> 

<DD>The temperature computation used by the velocity command will not be
on the same group of atoms that velocities are being set for. 

<DT><I>More than one compute centro/atom</I> 

<DD>It is not efficient to use compute centro/atom  more than once. 

<DT><I>More than one compute cna/atom defined</I> 

<DD>It is not efficient to use compute cna/atom  more than once. 

<DT><I>More than one compute coord/atom</I> 

<DD>It is not efficient to use compute coord/atom more than once. 

<DT><I>More than one compute damage/atom</I> 

<DD>It is not efficient to use compute ke/atom more than once. 

<DT><I>More than one compute ke/atom</I> 

<DD>It is not efficient to use compute ke/atom more than once. 

<DT><I>More than one fix poems</I> 

<DD>It is not efficient to use fix poems more than once. 

<DT><I>More than one fix rigid</I> 

<DD>It is not efficient to use fix rigid more than once. 

<DT><I>New thermo_style command, previous thermo_modify settings will be lost</I> 

<DD>If a thermo_style command is used after a thermo_modify command, the
settings changed by the thermo_modify command will be reset to their
default values.  This is because the thermo_modify commmand acts on
the currently defined thermo style, and a thermo_style command creates
a new style. 

<DT><I>No fixes defined, atoms won't move</I> 

<DD>If you are not using a fix like nve, nvt, npt then atom velocities and
coordinates will not be updated during timestepping. 

<DT><I>No joints between rigid bodies, use fix rigid instead</I> 

<DD>The bodies defined by fix poems are not connected by joints.  POEMS
will integrate the body motion, but it would be more efficient to use
fix rigid. 

<DT><I>Not using real units with pair reax</I> 

<DD>This is most likely an error, unless you have created your own ReaxFF
parameter file in a different set of units. 

<DT><I>One or more atoms are time integrated more than once</I> 

<DD>This is probably an error since you typically do not want to
advance the positions or velocities of an atom more than once
per timestep. 

<DT><I>One or more compute molecules has atoms not in group</I> 

<DD>The group used in a compute command that operates on moleclues does
not include all the atoms in some molecules.  This is probably not
what you want. 

<DT><I>One or more respa levels compute no forces</I> 

<DD>This is computationally inefficient. 

<DT><I>Pair COMB charge %.10f with force %.10f hit max barrier</I> 

<DD>Something is possibly wrong with your model. 

<DT><I>Pair COMB charge %.10f with force %.10f hit min barrier</I> 

<DD>Something is possibly wrong with your model. 

<DT><I>Pair dsmc: num_of_collisions > number_of_A</I> 

<DD>Collision model in DSMC is breaking down. 

<DT><I>Pair dsmc: num_of_collisions > number_of_B</I> 

<DD>Collision model in DSMC is breaking down. 

<DT><I>Particle deposition was unsuccessful</I> 

<DD>The fix deposit command was not able to insert as many atoms as
needed.  The requested volume fraction may be too high, or other atoms
may be in the insertion region. 

<DT><I>Reducing PPPM order b/c stencil extends beyond neighbor processor</I> 

<DD>LAMMPS is attempting this in order to allow the simulation
to run.  It should not effect the PPPM accuracy. 

<DT><I>Replacing a fix, but new group != old group</I> 

<DD>The ID and style of a fix match for a fix you are changing with a fix
command, but the new group you are specifying does not match the old
group. 

<DT><I>Replicating in a non-periodic dimension</I> 

<DD>The parameters for a replicate command will cause a non-periodic
dimension to be replicated; this may cause unwanted behavior. 

<DT><I>Resetting reneighboring criteria during PRD</I> 

<DD>A PRD simulation requires that neigh_modify settings be delay = 0,
every = 1, check = yes.  Since these settings were not in place,
LAMMPS changed them and will restore them to their original values
after the PRD simulation. 

<DT><I>Resetting reneighboring criteria during minimization</I> 

<DD>Minimization requires that neigh_modify settings be delay = 0, every =
1, check = yes.  Since these settings were not in place, LAMMPS
changed them and will restore them to their original values after the
minimization. 

<DT><I>Restart file used different # of processors</I> 

<DD>The restart file was written out by a LAMMPS simulation running on a
different number of processors.  Due to round-off, the trajectories of
your restarted simulation may diverge a little more quickly than if
you ran on the same # of processors. 

<DT><I>Restart file used different 3d processor grid</I> 

<DD>The restart file was written out by a LAMMPS simulation running on a
different 3d grid of processors.  Due to round-off, the trajectories
of your restarted simulation may diverge a little more quickly than if
you ran on the same # of processors. 

<DT><I>Restart file used different boundary settings, using restart file values</I> 

<DD>Your input script cannot change these restart file settings. 

<DT><I>Restart file used different newton bond setting, using restart file value</I> 

<DD>The restart file value will override the setting in the input script. 

<DT><I>Restart file used different newton pair setting, using input script value</I> 

<DD>The input script value will override the setting in the restart file. 

<DT><I>Restart file version does not match LAMMPS version</I> 

<DD>This may cause problems when reading the restart file. 

<DT><I>Running PRD with only one replica</I> 

<DD>This is allowed, but you will get no parallel speed-up. 

<DT><I>Shake determinant < 0.0</I> 

<DD>The determinant of the quadratic equation being solved for a single
cluster specified by the fix shake command is numerically suspect.  LAMMPS
will set it to 0.0 and continue. 

<DT><I>Should not allow rigid bodies to bounce off relecting walls</I> 

<DD>LAMMPS allows this, but their dynamics are not computed correctly. 

<DT><I>System is not charge neutral, net charge = %g</I> 

<DD>The total charge on all atoms on the system is not 0.0, which
is not valid for Ewald or PPPM. 

<DT><I>Table inner cutoff >= outer cutoff</I> 

<DD>You specified an inner cutoff for a Coulombic table that is longer
than the global cutoff.  Probably not what you wanted. 

<DT><I>Temperature for MSST is not for group all</I> 

<DD>User-assigned temperature to MSST fix does not compute temperature for
all atoms.  Since MSST computes a global pressure, the kinetic energy
contribution from the temperature is assumed to also be for all atoms.
Thus the pressure used by MSST could be inaccurate. 

<DT><I>Temperature for NPT is not for group all</I> 

<DD>User-assigned temperature to NPT fix does not compute temperature for
all atoms.  Since NPT computes a global pressure, the kinetic energy
contribution from the temperature is assumed to also be for all atoms.
Thus the pressure used by NPT could be inaccurate. 

<DT><I>Temperature for fix modify is not for group all</I> 

<DD>The temperature compute is being used with a pressure calculation
which does operate on group all, so this may be inconsistent. 

<DT><I>Temperature for thermo pressure is not for group all</I> 

<DD>User-assigned temperature to thermo via the thermo_modify command does
not compute temperature for all atoms.  Since thermo computes a global
pressure, the kinetic energy contribution from the temperature is
assumed to also be for all atoms.  Thus the pressure printed by thermo
could be inaccurate. 

<DT><I>Too many common neighbors in CNA %d times</I> 

<DD>More than the maximum # of neighbors was found multiple times.  This
was unexpected. 

<DT><I>Too many inner timesteps in fix ttm</I> 

<DD>Self-explanatory. 

<DT><I>Too many neighbors in CNA for %d atoms</I> 

<DD>More than the maximum # of neighbors was found multiple times.  This
was unexpected. 

<DT><I>Use special bonds = 0,1,1 with bond style fene/expand</I> 

<DD>Most FENE models need this setting for the special_bonds command. 

<DT><I>Use special bonds = 0,1,1 with bond style fene</I> 

<DD>Most FENE models need this setting for the special_bonds command. 

<DT><I>Using compute temp/deform with inconsistent fix deform remap option</I> 

<DD>Fix nvt/sllod assumes deforming atoms have a velocity profile provided
by "remap v" or "remap none" as a fix deform option. 

<DT><I>Using compute temp/deform with no fix deform defined</I> 

<DD>This is probably an error, since it makes little sense to use
compute temp/deform in this case. 

<DT><I>Using pair tail corrections with nonperiodic system</I> 

<DD>This is probably a bogus thing to do, since tail corrections are
computed by integrating the density of a periodic system out to
infinity. 


</DL>
</HTML><|MERGE_RESOLUTION|>--- conflicted
+++ resolved
@@ -1941,18 +1941,6 @@
 <DD>Only atom-style variables generate per-atom quantities, needed for
 dump output. 
 
-<<<<<<< HEAD
-<DT><I>Dump dcd cannot dump unwrapped coords with triclinic box</I> 
-
-<DD>Cannot use unwrap option with non-orthogonal simulation box. 
-
-<DT><I>Dump xtc cannot dump unwrapped coords with triclinic box</I> 
-=======
-<DT><I>Dump dcd must use group all</I> 
->>>>>>> 76b3fd41
-
-<DD>Cannot use unwrap option with non-orthogonal simulation box. 
-
 <DT><I>Dump dcd of non-matching # of atoms</I> 
 
 <DD>Every snapshot written by dump dcd must contain the same # of atoms. 
