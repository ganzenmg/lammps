--- conflicted
+++ resolved
@@ -55,19 +55,6 @@
 
 :c,image(Eqs/pair_gauss_cut.jpg)
 
-<<<<<<< HEAD
-where H determines together with the standard deviation sigma_h the peak
-height of the Gaussian function, and r_mh the peak position.
-Examples of the use of the Gaussian potentials include implicit solvent
-simulations of salt ions "(Lenart)"_#Lenart and of surfactants "(Jusufi)"_#Jusufi.
-In these instances the Gaussian potential mimics the hydration barrier between
-a pair of particles. The hydration barrier is located at r_mh and has a
-width of sigma_h. The prefactor determines the hight of the potential barrier.
-
-The following coefficients must be defined for each pair of atom
-types via the "pair_coeff"_pair_coeff.html command as in the example
-above, or in the data file or restart files read by the
-=======
 where H determines together with the standard deviation sigma_h the
 peak height of the Gaussian function, and r_mh the peak position.
 Examples of the use of the Gaussian potentials include implicit
@@ -80,7 +67,6 @@
 The following coefficients must be defined for each pair of atom types
 via the "pair_coeff"_pair_coeff.html command as in the example above,
 or in the data file or restart files read by the
->>>>>>> 5a968ac6
 "read_data"_read_data.html or "read_restart"_read_restart.html
 commands:
 
