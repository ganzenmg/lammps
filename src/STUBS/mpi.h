--- conflicted
+++ resolved
@@ -59,12 +59,9 @@
 #define MPI_Request int
 #define MPI_Datatype int
 #define MPI_Op int
-<<<<<<< HEAD
 #define MPI_Fint int
 #define MPI_Group int
-=======
 #define MPI_Offset long
->>>>>>> 1bc6cf22
 
 #define MPI_IN_PLACE NULL
 
