/* ----------------------------------------------------------------------
   LAMMPS - Large-scale Atomic/Molecular Massively Parallel Simulator
   http://lammps.sandia.gov, Sandia National Laboratories
   Steve Plimpton, sjplimp@sandia.gov

   Copyright (2003) Sandia Corporation.  Under the terms of Contract
   DE-AC04-94AL85000 with Sandia Corporation, the U.S. Government retains
   certain rights in this software.  This software is distributed under 
   the GNU General Public License.

   See the README file in the top-level LAMMPS directory.
------------------------------------------------------------------------- */

/* ----------------------------------------------------------------------
   Contributing author (triclinic) : Pieter in 't Veld (SNL)
------------------------------------------------------------------------- */

#include "mpi.h"
#include "math.h"
#include "string.h"
#include "stdio.h"
#include "stdlib.h"
#include "comm.h"
#include "atom.h"
#include "atom_vec.h"
#include "force.h"
#include "pair.h"
#include "domain.h"
#include "neighbor.h"
#include "modify.h"
#include "fix.h"
#include "group.h"
#include "compute.h"
#include "error.h"
#include "memory.h"

#if defined(_OPENMP)
#include "omp.h"
#endif

using namespace LAMMPS_NS;

#define BUFFACTOR 1.5
#define BUFMIN 1000
#define BUFEXTRA 1000

#define MIN(a,b) ((a) < (b) ? (a) : (b))
#define MAX(a,b) ((a) > (b) ? (a) : (b))
#define BIG 1.0e20

enum{SINGLE,MULTI};

/* ----------------------------------------------------------------------
   setup MPI and allocate buffer space 
------------------------------------------------------------------------- */

Comm::Comm(LAMMPS *lmp) : Pointers(lmp)
{
  MPI_Comm_rank(world,&me);
  MPI_Comm_size(world,&nprocs);

  // query OpenMP for number of threads
  // we need to be in a parallel area for that.
  nthreads = 1;
#if defined (_OPENMP)
#pragma omp parallel default(shared)
  {
#pragma omp master
    { nthreads = omp_get_num_threads(); }
  }
#endif

  user_procgrid[0] = user_procgrid[1] = user_procgrid[2] = -1;
  grid2proc = NULL;

  bordergroup = 0;
  style = SINGLE;
  multilo = multihi = NULL;
  cutghostmulti = NULL;
  cutghostuser = 0.0;
  ghost_velocity = 0;

  // initialize comm buffers & exchange memory

  maxsend = BUFMIN;
  buf_send = (double *) 
    memory->smalloc((maxsend+BUFEXTRA)*sizeof(double),"comm:buf_send");
  maxrecv = BUFMIN;
  buf_recv = (double *) 
    memory->smalloc(maxrecv*sizeof(double),"comm:buf_recv");

  maxswap = 6;
  allocate_swap(maxswap);

  sendlist = (int **) memory->smalloc(maxswap*sizeof(int *),"sendlist");
  maxsendlist = (int *) memory->smalloc(maxswap*sizeof(int),"maxsendlist");
  for (int i = 0; i < maxswap; i++) {
    maxsendlist[i] = BUFMIN;
    sendlist[i] = (int *) memory->smalloc(BUFMIN*sizeof(int),"sendlist[i]");
  }

  maxforward_fix = maxreverse_fix = 0;
  maxforward_pair = maxreverse_pair = 0;
}

/* ---------------------------------------------------------------------- */

Comm::~Comm()
{
  if (grid2proc) memory->destroy_3d_int_array(grid2proc);

  free_swap();
  if (style == MULTI) {
    free_multi();
    memory->destroy_2d_double_array(cutghostmulti);
  }

  memory->sfree(maxsendlist);
  if (sendlist) for (int i = 0; i < maxswap; i++) memory->sfree(sendlist[i]);
  memory->sfree(sendlist);

  memory->sfree(buf_send);
  memory->sfree(buf_recv);
}

/* ----------------------------------------------------------------------
   setup 3d grid of procs based on box size
------------------------------------------------------------------------- */

void Comm::set_procs()
{
<<<<<<< HEAD
  if (user_procgrid[0] == -1) procs2box(0,0,0);
  else procs2box(user_procgrid[0],user_procgrid[1],user_procgrid[2]);
=======
  procs2box();
>>>>>>> 468afb93

  if (procgrid[0]*procgrid[1]*procgrid[2] != nprocs)
    error->all("Bad grid of processors");
  if (domain->dimension == 2 && procgrid[2] != 1)
    error->all("Processor count in z must be 1 for 2d simulation");

  if (grid2proc) memory->destroy_3d_int_array(grid2proc);
  grid2proc = memory->create_3d_int_array(procgrid[0],procgrid[1],procgrid[2],
					  "comm:grid2proc");

  // use MPI Cartesian routines to setup 3d grid of procs
  // grid2proc[i][j][k] = proc that owns i,j,k location in grid
  // let MPI compute it instead of LAMMPS in case it is machine optimized

  int reorder = 0;
  int periods[3];
  periods[0] = periods[1] = periods[2] = 1;
  MPI_Comm cartesian;
      
  MPI_Cart_create(world,3,procgrid,periods,reorder,&cartesian);
  MPI_Cart_get(cartesian,3,procgrid,periods,myloc);
  MPI_Cart_shift(cartesian,0,1,&procneigh[0][0],&procneigh[0][1]);
  MPI_Cart_shift(cartesian,1,1,&procneigh[1][0],&procneigh[1][1]);
  MPI_Cart_shift(cartesian,2,1,&procneigh[2][0],&procneigh[2][1]);

  int coords[3];
  int i,j,k;
  for (i = 0; i < procgrid[0]; i++)
    for (j = 0; j < procgrid[1]; j++)
      for (k = 0; k < procgrid[2]; k++) {
	coords[0] = i; coords[1] = j; coords[2] = k;
	MPI_Cart_rank(cartesian,coords,&grid2proc[i][j][k]);
      }

  MPI_Comm_free(&cartesian);

  // set lamda box params after procs are assigned

  if (domain->triclinic) domain->set_lamda_box();

  if (me == 0) {
    if (screen) fprintf(screen,"  %d by %d by %d processor grid\n",
			procgrid[0],procgrid[1],procgrid[2]);
    if (logfile) fprintf(logfile,"  %d by %d by %d processor grid\n",
			 procgrid[0],procgrid[1],procgrid[2]);

#if defined(_OPENMP)
    // This will be the indication that a binary was compiled with OpenMP support.
    if (screen) fprintf(screen,"  using %d OpenMP thread(s) per MPI task\n", nthreads);
    if (logfile) fprintf(logfile,"  using %d OpenMP thread(s) per MPI task\n", nthreads);
#endif
  }
}

/* ---------------------------------------------------------------------- */

void Comm::init()
{
  triclinic = domain->triclinic;
  map_style = atom->map_style;

  // comm_only = 1 if only x,f are exchanged in forward/reverse comm
  // comm_x_only = 0 if ghost_velocity since velocities are added

  comm_x_only = atom->avec->comm_x_only;
  comm_f_only = atom->avec->comm_f_only;
  if (ghost_velocity) comm_x_only = 0;

  // set per-atom sizes for forward/reverse/border comm
  // augment by velocity quantities if needed

  size_forward = atom->avec->size_forward;
  size_reverse = atom->avec->size_reverse;
  size_border = atom->avec->size_border;

  if (ghost_velocity) size_forward += atom->avec->size_velocity;
  if (ghost_velocity) size_border += atom->avec->size_velocity;

  // maxforward = # of datums in largest forward communication
  // maxreverse = # of datums in largest reverse communication
  // query pair,fix,compute for their requirements

  maxforward = MAX(size_forward,size_border);
  maxreverse = size_reverse;

  if (force->pair) maxforward = MAX(maxforward,force->pair->comm_forward);
  if (force->pair) maxreverse = MAX(maxreverse,force->pair->comm_reverse);

  for (int i = 0; i < modify->nfix; i++) {
    maxforward = MAX(maxforward,modify->fix[i]->comm_forward);
    maxreverse = MAX(maxreverse,modify->fix[i]->comm_reverse);
  }

  for (int i = 0; i < modify->ncompute; i++) {
    maxforward = MAX(maxforward,modify->compute[i]->comm_forward);
    maxreverse = MAX(maxreverse,modify->compute[i]->comm_reverse);
  }

  if (force->newton == 0) maxreverse = 0;

  // memory for multi-style communication

  if (style == MULTI && multilo == NULL) {
    allocate_multi(maxswap);
    cutghostmulti = 
      memory->create_2d_double_array(atom->ntypes+1,3,"comm:cutghostmulti");
  }
  if (style == SINGLE && multilo) {
    free_multi();
    memory->destroy_2d_double_array(cutghostmulti);
  }
}

/* ----------------------------------------------------------------------
   setup spatial-decomposition communication patterns
   function of neighbor cutoff(s) & cutghostuser & current box size
   single style sets slab boundaries (slablo,slabhi) based on max cutoff
   multi style sets type-dependent slab boundaries (multilo,multihi)
------------------------------------------------------------------------- */

void Comm::setup()
{
  // cutghost[] = max distance at which ghost atoms need to be acquired
  // for orthogonal:
  //   cutghost is in box coords = neigh->cutghost in all 3 dims
  // for triclinic:
  //   neigh->cutghost = distance between tilted planes in box coords
  //   cutghost is in lamda coords = distance between those planes
  // for multi:
  //   cutghostmulti = same as cutghost, only for each atom type

  int i;
  int ntypes = atom->ntypes;
  double *prd,*sublo,*subhi;
  
  double cut = MAX(neighbor->cutneighmax,cutghostuser);

  if (triclinic == 0) {
    prd = domain->prd;
    sublo = domain->sublo;
    subhi = domain->subhi;
    cutghost[0] = cutghost[1] = cutghost[2] = cut;

    if (style == MULTI) {
      double *cuttype = neighbor->cuttype;
      for (i = 1; i <= ntypes; i++)
	cutghostmulti[i][0] = cutghostmulti[i][1] = cutghostmulti[i][2] = 
	  cuttype[i];
    }

  } else {
    prd = domain->prd_lamda;
    sublo = domain->sublo_lamda;
    subhi = domain->subhi_lamda;
    double *h_inv = domain->h_inv;
    double length0,length1,length2;
    length0 = sqrt(h_inv[0]*h_inv[0] + h_inv[5]*h_inv[5] + h_inv[4]*h_inv[4]);
    cutghost[0] = cut * length0;
    length1 = sqrt(h_inv[1]*h_inv[1] + h_inv[3]*h_inv[3]);
    cutghost[1] = cut * length1;
    length2 = h_inv[2];
    cutghost[2] = cut * length2;

    if (style == MULTI) {
      double *cuttype = neighbor->cuttype;
      for (i = 1; i <= ntypes; i++) {
	cutghostmulti[i][0] = cuttype[i] * length0;
	cutghostmulti[i][1] = cuttype[i] * length1;
	cutghostmulti[i][2] = cuttype[i] * length2;
      }
    }
  }

  // need = # of procs I need atoms from in each dim based on max cutoff
  // for 2d, don't communicate in z

  need[0] = static_cast<int> (cutghost[0] * procgrid[0] / prd[0]) + 1;
  need[1] = static_cast<int> (cutghost[1] * procgrid[1] / prd[1]) + 1;
  need[2] = static_cast<int> (cutghost[2] * procgrid[2] / prd[2]) + 1;
  if (domain->dimension == 2) need[2] = 0;

  // if non-periodic, do not communicate further than procgrid-1 away
  // this enables very large cutoffs in non-periodic systems

  int *periodicity = domain->periodicity;
  if (periodicity[0] == 0) need[0] = MIN(need[0],procgrid[0]-1);
  if (periodicity[1] == 0) need[1] = MIN(need[1],procgrid[1]-1);
  if (periodicity[2] == 0) need[2] = MIN(need[2],procgrid[2]-1);

  // allocate comm memory

  nswap = 2 * (need[0]+need[1]+need[2]);
  if (nswap > maxswap) grow_swap(nswap);

  // setup parameters for each exchange:
  // sendproc = proc to send to at each swap
  // recvproc = proc to recv from at each swap
  // for style SINGLE:
  //   slablo/slabhi = boundaries for slab of atoms to send at each swap
  //   use -BIG/midpt/BIG to insure all atoms included even if round-off occurs
  //   if round-off, atoms recvd across PBC can be < or > than subbox boundary
  //   note that borders() only loops over subset of atoms during each swap
  //   set slablo > slabhi for swaps across non-periodic boundaries
  //     this insures no atoms are swapped
  //     only for procs owning sub-box at non-periodic end of global box
  // for style MULTI:
  //   multilo/multihi is same as slablo/slabhi, only for each atom type
  // pbc_flag: 0 = nothing across a boundary, 1 = something across a boundary
  // pbc = -1/0/1 for PBC factor in each of 3/6 orthog/triclinic dirs
  // for triclinic, slablo/hi and pbc_border will be used in lamda (0-1) coords
  // 1st part of if statement is sending to the west/south/down
  // 2nd part of if statement is sending to the east/north/up

  int dim,ineed;

  int iswap = 0;
  for (dim = 0; dim < 3; dim++) {
    for (ineed = 0; ineed < 2*need[dim]; ineed++) {
      pbc_flag[iswap] = 0;
      pbc[iswap][0] = pbc[iswap][1] = pbc[iswap][2] =
	pbc[iswap][3] = pbc[iswap][4] = pbc[iswap][5] = 0;
      
      if (ineed % 2 == 0) {
	sendproc[iswap] = procneigh[dim][0];
	recvproc[iswap] = procneigh[dim][1];
	if (style == SINGLE) {
	  if (ineed < 2) slablo[iswap] = -BIG;
	  else slablo[iswap] = 0.5 * (sublo[dim] + subhi[dim]);
	  slabhi[iswap] = sublo[dim] + cutghost[dim];
	} else {
	  for (i = 1; i <= ntypes; i++) {
	    if (ineed < 2) multilo[iswap][i] = -BIG;
	    else multilo[iswap][i] = 0.5 * (sublo[dim] + subhi[dim]);
	    multihi[iswap][i] = sublo[dim] + cutghostmulti[i][dim];
	  }
	}
	if (myloc[dim] == 0) {
	  if (periodicity[dim] == 0) {
	    if (style == SINGLE) slabhi[iswap] = slablo[iswap] - 1.0;
	    else 
	      for (i = 1; i <= ntypes; i++)
		multihi[iswap][i] = multilo[iswap][i] - 1.0;
	  } else {
	    pbc_flag[iswap] = 1;
	    pbc[iswap][dim] = 1;
	    if (triclinic) {
	      if (dim == 1) pbc[iswap][5] = 1;
	      else if (dim == 2) pbc[iswap][4] = pbc[iswap][3] = 1;
	    }
	  }
	}
	
      } else {
	sendproc[iswap] = procneigh[dim][1];
	recvproc[iswap] = procneigh[dim][0];
	if (style == SINGLE) {
	  slablo[iswap] = subhi[dim] - cutghost[dim];
	  if (ineed < 2) slabhi[iswap] = BIG;
	  else slabhi[iswap] = 0.5 * (sublo[dim] + subhi[dim]);
	} else {
	  for (i = 1; i <= ntypes; i++) {
	    multilo[iswap][i] = subhi[dim] - cutghostmulti[i][dim];
	    if (ineed < 2) multihi[iswap][i] = BIG;
	    else multihi[iswap][i] = 0.5 * (sublo[dim] + subhi[dim]);
	  }
	}
	if (myloc[dim] == procgrid[dim]-1) {
	  if (periodicity[dim] == 0) {
	    if (style == SINGLE) slabhi[iswap] = slablo[iswap] - 1.0;
	    else
	      for (i = 1; i <= ntypes; i++)
		multihi[iswap][i] = multilo[iswap][i] - 1.0;
	  } else {
	    pbc_flag[iswap] = 1;
	    pbc[iswap][dim] = -1;
	    if (triclinic) {
	      if (dim == 1) pbc[iswap][5] = -1;
	      else if (dim == 2) pbc[iswap][4] = pbc[iswap][3] = -1;
	    }
	  }
	}
      }
      
      iswap++;
    }
  }
}

/* ----------------------------------------------------------------------
   forward communication of atom coords every timestep
   other per-atom attributes may also be sent via pack/unpack routines
------------------------------------------------------------------------- */

void Comm::forward_comm()
{
  int n;
  MPI_Request request;
  MPI_Status status;
  AtomVec *avec = atom->avec;
  double **x = atom->x;
  double *buf;

  // exchange data with another proc
  // if other proc is self, just copy
  // if comm_x_only set, exchange or copy directly to x, don't unpack

  for (int iswap = 0; iswap < nswap; iswap++) {
    if (sendproc[iswap] != me) {
      if (comm_x_only) {
	if (size_forward_recv[iswap]) buf = x[firstrecv[iswap]];
	else buf = NULL;
	MPI_Irecv(buf,size_forward_recv[iswap],MPI_DOUBLE,
		  recvproc[iswap],0,world,&request);
	n = avec->pack_comm(sendnum[iswap],sendlist[iswap],
			    buf_send,pbc_flag[iswap],pbc[iswap]);
	MPI_Send(buf_send,n,MPI_DOUBLE,sendproc[iswap],0,world);
	MPI_Wait(&request,&status);
      } else if (ghost_velocity) {
	MPI_Irecv(buf_recv,size_forward_recv[iswap],MPI_DOUBLE,
		  recvproc[iswap],0,world,&request);
	n = avec->pack_comm_vel(sendnum[iswap],sendlist[iswap],
				buf_send,pbc_flag[iswap],pbc[iswap]);
	MPI_Send(buf_send,n,MPI_DOUBLE,sendproc[iswap],0,world);
	MPI_Wait(&request,&status);
	avec->unpack_comm_vel(recvnum[iswap],firstrecv[iswap],buf_recv);
      } else {
	MPI_Irecv(buf_recv,size_forward_recv[iswap],MPI_DOUBLE,
		  recvproc[iswap],0,world,&request);
	n = avec->pack_comm(sendnum[iswap],sendlist[iswap],
			    buf_send,pbc_flag[iswap],pbc[iswap]);
	MPI_Send(buf_send,n,MPI_DOUBLE,sendproc[iswap],0,world);
	MPI_Wait(&request,&status);
	avec->unpack_comm(recvnum[iswap],firstrecv[iswap],buf_recv);
      }

    } else {
      if (comm_x_only) {
	if (sendnum[iswap])
	  n = avec->pack_comm(sendnum[iswap],sendlist[iswap],
			      x[firstrecv[iswap]],pbc_flag[iswap],
			      pbc[iswap]);
      } else if (ghost_velocity) {
	n = avec->pack_comm_vel(sendnum[iswap],sendlist[iswap],
				buf_send,pbc_flag[iswap],pbc[iswap]);
	avec->unpack_comm_vel(recvnum[iswap],firstrecv[iswap],buf_send);
      } else {
	n = avec->pack_comm(sendnum[iswap],sendlist[iswap],
			    buf_send,pbc_flag[iswap],pbc[iswap]);
	avec->unpack_comm(recvnum[iswap],firstrecv[iswap],buf_send);
      }
    }
  }
}

/* ----------------------------------------------------------------------
   reverse communication of forces on atoms every timestep 
   other per-atom attributes may also be sent via pack/unpack routines
------------------------------------------------------------------------- */
      
void Comm::reverse_comm()
{
  int n;
  MPI_Request request;
  MPI_Status status;
  AtomVec *avec = atom->avec;
  double **f = atom->f;
  double *buf;

  // exchange data with another proc
  // if other proc is self, just copy
  // if comm_f_only set, exchange or copy directly from f, don't pack

  for (int iswap = nswap-1; iswap >= 0; iswap--) {
    if (sendproc[iswap] != me) {
      if (comm_f_only) {
	MPI_Irecv(buf_recv,size_reverse_recv[iswap],MPI_DOUBLE,
		  sendproc[iswap],0,world,&request);
	if (size_reverse_send[iswap]) buf = f[firstrecv[iswap]];
	else buf = NULL;
	MPI_Send(buf,size_reverse_send[iswap],MPI_DOUBLE,
		 recvproc[iswap],0,world);
	MPI_Wait(&request,&status);
      } else {
	MPI_Irecv(buf_recv,size_reverse_recv[iswap],MPI_DOUBLE,
		  sendproc[iswap],0,world,&request);
	n = avec->pack_reverse(recvnum[iswap],firstrecv[iswap],buf_send);
	MPI_Send(buf_send,n,MPI_DOUBLE,recvproc[iswap],0,world);
	MPI_Wait(&request,&status);
      }
      avec->unpack_reverse(sendnum[iswap],sendlist[iswap],buf_recv);

    } else {
      if (comm_f_only) {
	if (sendnum[iswap])
	    avec->unpack_reverse(sendnum[iswap],sendlist[iswap],
				f[firstrecv[iswap]]);
      } else {
	n = avec->pack_reverse(recvnum[iswap],firstrecv[iswap],buf_send);
	avec->unpack_reverse(sendnum[iswap],sendlist[iswap],buf_send);
      }
    }
  }
}

/* ----------------------------------------------------------------------
   exchange: move atoms to correct processors
   atoms exchanged with all 6 stencil neighbors
   send out atoms that have left my box, receive ones entering my box
   atoms will be lost if not inside some proc's box
     can happen if atom moves outside of non-periodic bounary
     or if atom moves more than one proc away
   this routine called before every reneighboring
   for triclinic, atoms must be in lamda coords (0-1) before exchange is called
------------------------------------------------------------------------- */

void Comm::exchange()
{
  int i,m,nsend,nrecv,nrecv1,nrecv2,nlocal;
  double lo,hi,value;
  double **x;
  double *sublo,*subhi,*buf;
  MPI_Request request;
  MPI_Status status;
  AtomVec *avec = atom->avec;

  // clear global->local map for owned and ghost atoms
  // b/c atoms migrate to new procs in exchange() and 
  // new ghosts are created in borders()
  // map_set() is done at end of borders()

  if (map_style) atom->map_clear();

  // subbox bounds for orthogonal or triclinic

  if (triclinic == 0) {
    sublo = domain->sublo;
    subhi = domain->subhi;
  } else {
    sublo = domain->sublo_lamda;
    subhi = domain->subhi_lamda;
  }

  // loop over dimensions

  for (int dim = 0; dim < 3; dim++) {

    // fill buffer with atoms leaving my box, using < and >=
    // when atom is deleted, fill it in with last atom

    x = atom->x;
    lo = sublo[dim];
    hi = subhi[dim];
    nlocal = atom->nlocal;
    i = nsend = 0;

    while (i < nlocal) {
      if (x[i][dim] < lo || x[i][dim] >= hi) {
	if (nsend > maxsend) grow_send(nsend,1);
	nsend += avec->pack_exchange(i,&buf_send[nsend]);
	avec->copy(nlocal-1,i);
	nlocal--;
      } else i++;
    }
    atom->nlocal = nlocal;

    // send/recv atoms in both directions
    // if 1 proc in dimension, no send/recv, set recv buf to send buf
    // if 2 procs in dimension, single send/recv
    // if more than 2 procs in dimension, send/recv to both neighbors

    if (procgrid[dim] == 1) {
      nrecv = nsend;
      buf = buf_send;

    } else {
      MPI_Sendrecv(&nsend,1,MPI_INT,procneigh[dim][0],0,
		   &nrecv1,1,MPI_INT,procneigh[dim][1],0,world,&status);
      nrecv = nrecv1;
      if (procgrid[dim] > 2) {
	MPI_Sendrecv(&nsend,1,MPI_INT,procneigh[dim][1],0,
		     &nrecv2,1,MPI_INT,procneigh[dim][0],0,world,&status);
	nrecv += nrecv2;
      }
      if (nrecv > maxrecv) grow_recv(nrecv);
      
      MPI_Irecv(buf_recv,nrecv1,MPI_DOUBLE,procneigh[dim][1],0,
		world,&request);
      MPI_Send(buf_send,nsend,MPI_DOUBLE,procneigh[dim][0],0,world);
      MPI_Wait(&request,&status);
      
      if (procgrid[dim] > 2) {
	MPI_Irecv(&buf_recv[nrecv1],nrecv2,MPI_DOUBLE,procneigh[dim][0],0,
		  world,&request);
	MPI_Send(buf_send,nsend,MPI_DOUBLE,procneigh[dim][1],0,world);
	MPI_Wait(&request,&status);
      }
      
      buf = buf_recv;
    }

    // check incoming atoms to see if they are in my box
    // if so, add to my list

    m = 0;
    while (m < nrecv) {
      value = buf[m+dim+1];
      if (value >= lo && value < hi) m += avec->unpack_exchange(&buf[m]);
      else m += static_cast<int> (buf[m]);
    }
  }

  if (atom->firstgroupname) atom->first_reorder();
}

/* ----------------------------------------------------------------------
   borders: list nearby atoms to send to neighboring procs at every timestep
   one list is created for every swap that will be made
   as list is made, actually do swaps
   this does equivalent of a communicate (so don't need to explicitly
     call communicate routine on reneighboring timestep)
   this routine is called before every reneighboring
   for triclinic, atoms must be in lamda coords (0-1) before borders is called
------------------------------------------------------------------------- */

void Comm::borders()
{
  int i,n,itype,iswap,dim,ineed,maxneed,smax,rmax;
  int nsend,nrecv,nfirst,nlast,ngroup;
  double lo,hi;
  int *type;
  double **x;
  double *buf,*mlo,*mhi;
  MPI_Request request;
  MPI_Status status;
  AtomVec *avec = atom->avec;

  // clear old ghosts

  atom->nghost = 0;

  // do swaps over all 3 dimensions

  iswap = 0;
  smax = rmax = 0;

  for (dim = 0; dim < 3; dim++) {
    nlast = 0;
    maxneed = 2*need[dim];
    for (ineed = 0; ineed < maxneed; ineed++) {

      // find atoms within slab boundaries lo/hi using <= and >=
      // check atoms between nfirst and nlast
      //   for first swaps in a dim, check owned and ghost
      //   for later swaps in a dim, only check newly arrived ghosts
      // store sent atom indices in list for use in future timesteps

      x = atom->x;
      if (style == SINGLE) {
	lo = slablo[iswap];
	hi = slabhi[iswap];
      } else {
	type = atom->type;
	mlo = multilo[iswap];
	mhi = multihi[iswap];
      }
      if (ineed % 2 == 0) {
	nfirst = nlast;
	nlast = atom->nlocal + atom->nghost;
      }

      nsend = 0;

      // find send atoms according to SINGLE vs MULTI
      // all atoms eligible versus atoms in bordergroup
      // only need to limit loop to bordergroup for first sends (ineed < 2)
      // on these sends, break loop in two: owned (in group) and ghost

      if (!bordergroup || ineed >= 2) {
	if (style == SINGLE) {
	  for (i = nfirst; i < nlast; i++)
	    if (x[i][dim] >= lo && x[i][dim] <= hi) {
	      if (nsend == maxsendlist[iswap]) grow_list(iswap,nsend);
	      sendlist[iswap][nsend++] = i;
	    }
	} else {
	  for (i = nfirst; i < nlast; i++) {
	    itype = type[i];
	    if (x[i][dim] >= mlo[itype] && x[i][dim] <= mhi[itype]) {
	      if (nsend == maxsendlist[iswap]) grow_list(iswap,nsend);
	      sendlist[iswap][nsend++] = i;
	    }
	  }
	}

      } else {
	if (style == SINGLE) {
	  ngroup = atom->nfirst;
	  for (i = 0; i < ngroup; i++)
	    if (x[i][dim] >= lo && x[i][dim] <= hi) {
	      if (nsend == maxsendlist[iswap]) grow_list(iswap,nsend);
	      sendlist[iswap][nsend++] = i;
	    }
	  for (i = atom->nlocal; i < nlast; i++)
	    if (x[i][dim] >= lo && x[i][dim] <= hi) {
	      if (nsend == maxsendlist[iswap]) grow_list(iswap,nsend);
	      sendlist[iswap][nsend++] = i;
	    }
	} else {
	  ngroup = atom->nfirst;
	  for (i = 0; i < ngroup; i++) {
	    itype = type[i];
	    if (x[i][dim] >= mlo[itype] && x[i][dim] <= mhi[itype]) {
	      if (nsend == maxsendlist[iswap]) grow_list(iswap,nsend);
	      sendlist[iswap][nsend++] = i;
	    }
	  }
	  for (i = atom->nlocal; i < nlast; i++) {
	    itype = type[i];
	    if (x[i][dim] >= mlo[itype] && x[i][dim] <= mhi[itype]) {
	      if (nsend == maxsendlist[iswap]) grow_list(iswap,nsend);
	      sendlist[iswap][nsend++] = i;
	    }
	  }
	}
      }

      // pack up list of border atoms

      if (nsend*size_border > maxsend)
	grow_send(nsend*size_border,0);
      if (ghost_velocity)
	n = avec->pack_border_vel(nsend,sendlist[iswap],buf_send,
				  pbc_flag[iswap],pbc[iswap]);
      else
	n = avec->pack_border(nsend,sendlist[iswap],buf_send,
			      pbc_flag[iswap],pbc[iswap]);
      
      // swap atoms with other proc
      // put incoming ghosts at end of my atom arrays
      // if swapping with self, simply copy, no messages

      if (sendproc[iswap] != me) {
	MPI_Sendrecv(&nsend,1,MPI_INT,sendproc[iswap],0,
		     &nrecv,1,MPI_INT,recvproc[iswap],0,world,&status);
	if (nrecv*size_border > maxrecv) 
	  grow_recv(nrecv*size_border);
	MPI_Irecv(buf_recv,nrecv*size_border,MPI_DOUBLE,
		  recvproc[iswap],0,world,&request);
	MPI_Send(buf_send,n,MPI_DOUBLE,sendproc[iswap],0,world);
	MPI_Wait(&request,&status);
	buf = buf_recv;
      } else {
	nrecv = nsend;
	buf = buf_send;
      }

      // unpack buffer

      if (ghost_velocity)
	avec->unpack_border_vel(nrecv,atom->nlocal+atom->nghost,buf);
      else
	avec->unpack_border(nrecv,atom->nlocal+atom->nghost,buf);

      // set all pointers & counters

      smax = MAX(smax,nsend);
      rmax = MAX(rmax,nrecv);
      sendnum[iswap] = nsend;
      recvnum[iswap] = nrecv;
      size_forward_recv[iswap] = nrecv*size_forward;
      size_reverse_send[iswap] = nrecv*size_reverse;
      size_reverse_recv[iswap] = nsend*size_reverse;
      firstrecv[iswap] = atom->nlocal + atom->nghost;
      atom->nghost += nrecv;
      iswap++;
    }
  }

  // insure send/recv buffers are long enough for all forward & reverse comm

  int max = MAX(maxforward*smax,maxreverse*rmax);
  if (max > maxsend) grow_send(max,0);
  max = MAX(maxforward*rmax,maxreverse*smax);
  if (max > maxrecv) grow_recv(max);

  // reset global->local map

  if (map_style) atom->map_set();
}

/* ----------------------------------------------------------------------
   forward communication invoked by a Pair
------------------------------------------------------------------------- */

void Comm::forward_comm_pair(Pair *pair)
{
  int iswap,n;
  double *buf;
  MPI_Request request;
  MPI_Status status;

  for (iswap = 0; iswap < nswap; iswap++) {

    // pack buffer

    n = pair->pack_comm(sendnum[iswap],sendlist[iswap],
			buf_send,pbc_flag[iswap],pbc[iswap]);

    // exchange with another proc
    // if self, set recv buffer to send buffer

    if (sendproc[iswap] != me) {
      MPI_Irecv(buf_recv,n*recvnum[iswap],MPI_DOUBLE,recvproc[iswap],0,
		world,&request);
      MPI_Send(buf_send,n*sendnum[iswap],MPI_DOUBLE,sendproc[iswap],0,world);
      MPI_Wait(&request,&status);
      buf = buf_recv;
    } else buf = buf_send;

    // unpack buffer

    pair->unpack_comm(recvnum[iswap],firstrecv[iswap],buf);
  }
}

/* ----------------------------------------------------------------------
   reverse communication invoked by a Pair
------------------------------------------------------------------------- */

void Comm::reverse_comm_pair(Pair *pair)
{
  int iswap,n;
  double *buf;
  MPI_Request request;
  MPI_Status status;

  for (iswap = nswap-1; iswap >= 0; iswap--) {

    // pack buffer

    n = pair->pack_reverse_comm(recvnum[iswap],firstrecv[iswap],buf_send);

    // exchange with another proc 
    // if self, set recv buffer to send buffer

    if (sendproc[iswap] != me) {
      MPI_Irecv(buf_recv,n*sendnum[iswap],MPI_DOUBLE,sendproc[iswap],0,
		world,&request);
      MPI_Send(buf_send,n*recvnum[iswap],MPI_DOUBLE,recvproc[iswap],0,world);
      MPI_Wait(&request,&status);
      buf = buf_recv;
    } else buf = buf_send;

    // unpack buffer

    pair->unpack_reverse_comm(sendnum[iswap],sendlist[iswap],buf);
  }
}

/* ----------------------------------------------------------------------
   forward communication invoked by a Fix
------------------------------------------------------------------------- */

void Comm::forward_comm_fix(Fix *fix)
{
  int iswap,n;
  double *buf;
  MPI_Request request;
  MPI_Status status;

  for (iswap = 0; iswap < nswap; iswap++) {

    // pack buffer

    n = fix->pack_comm(sendnum[iswap],sendlist[iswap],
		       buf_send,pbc_flag[iswap],pbc[iswap]);

    // exchange with another proc
    // if self, set recv buffer to send buffer

    if (sendproc[iswap] != me) {
      MPI_Irecv(buf_recv,n*recvnum[iswap],MPI_DOUBLE,recvproc[iswap],0,
		world,&request);
      MPI_Send(buf_send,n*sendnum[iswap],MPI_DOUBLE,sendproc[iswap],0,world);
      MPI_Wait(&request,&status);
      buf = buf_recv;
    } else buf = buf_send;

    // unpack buffer

    fix->unpack_comm(recvnum[iswap],firstrecv[iswap],buf);
  }
}

/* ----------------------------------------------------------------------
   reverse communication invoked by a Fix
------------------------------------------------------------------------- */

void Comm::reverse_comm_fix(Fix *fix)
{
  int iswap,n;
  double *buf;
  MPI_Request request;
  MPI_Status status;

  for (iswap = nswap-1; iswap >= 0; iswap--) {

    // pack buffer

    n = fix->pack_reverse_comm(recvnum[iswap],firstrecv[iswap],buf_send);

    // exchange with another proc 
    // if self, set recv buffer to send buffer

    if (sendproc[iswap] != me) {
      MPI_Irecv(buf_recv,n*sendnum[iswap],MPI_DOUBLE,sendproc[iswap],0,
		world,&request);
      MPI_Send(buf_send,n*recvnum[iswap],MPI_DOUBLE,recvproc[iswap],0,world);
      MPI_Wait(&request,&status);
      buf = buf_recv;
    } else buf = buf_send;

    // unpack buffer

    fix->unpack_reverse_comm(sendnum[iswap],sendlist[iswap],buf);
  }
}

/* ----------------------------------------------------------------------
   forward communication invoked by a Compute
------------------------------------------------------------------------- */

void Comm::forward_comm_compute(Compute *compute)
{
  int iswap,n;
  double *buf;
  MPI_Request request;
  MPI_Status status;

  for (iswap = 0; iswap < nswap; iswap++) {

    // pack buffer

    n = compute->pack_comm(sendnum[iswap],sendlist[iswap],
			   buf_send,pbc_flag[iswap],pbc[iswap]);

    // exchange with another proc
    // if self, set recv buffer to send buffer

    if (sendproc[iswap] != me) {
      MPI_Irecv(buf_recv,n*recvnum[iswap],MPI_DOUBLE,recvproc[iswap],0,
		world,&request);
      MPI_Send(buf_send,n*sendnum[iswap],MPI_DOUBLE,sendproc[iswap],0,world);
      MPI_Wait(&request,&status);
      buf = buf_recv;
    } else buf = buf_send;

    // unpack buffer

    compute->unpack_comm(recvnum[iswap],firstrecv[iswap],buf);
  }
}

/* ----------------------------------------------------------------------
   reverse communication invoked by a Compute
------------------------------------------------------------------------- */

void Comm::reverse_comm_compute(Compute *compute)
{
  int iswap,n;
  double *buf;
  MPI_Request request;
  MPI_Status status;

  for (iswap = nswap-1; iswap >= 0; iswap--) {

    // pack buffer

    n = compute->pack_reverse_comm(recvnum[iswap],firstrecv[iswap],buf_send);

    // exchange with another proc 
    // if self, set recv buffer to send buffer

    if (sendproc[iswap] != me) {
      MPI_Irecv(buf_recv,n*sendnum[iswap],MPI_DOUBLE,sendproc[iswap],0,
		world,&request);
      MPI_Send(buf_send,n*recvnum[iswap],MPI_DOUBLE,recvproc[iswap],0,world);
      MPI_Wait(&request,&status);
      buf = buf_recv;
    } else buf = buf_send;

    // unpack buffer

    compute->unpack_reverse_comm(sendnum[iswap],sendlist[iswap],buf);
  }
}

/* ----------------------------------------------------------------------
   communicate atoms to new owning procs via irregular communication
   can be used in place of exchange()
   unlike exchange(), allows atoms to have moved arbitrarily long distances
   first setup irregular comm pattern, then invoke it
   atoms must be remapped to be inside simulation box before this is called
   for triclinic:
     atoms must be in lamda coords (0-1) before this is called
------------------------------------------------------------------------- */

void Comm::irregular()
{
  // clear global->local map since atoms move to new procs
  // zero out ghosts so map_set() at end will operate only on local atoms
  // exchange() doesn't need to zero ghosts b/c borders()
  //   is called right after and it zeroes ghosts and calls map_set()

  if (map_style) atom->map_clear();
  atom->nghost = 0;

  // subbox bounds for orthogonal or triclinic

  double *sublo,*subhi;
  if (triclinic == 0) {
    sublo = domain->sublo;
    subhi = domain->subhi;
  } else {
    sublo = domain->sublo_lamda;
    subhi = domain->subhi_lamda;
  }

  // loop over atoms, flag any that are not in my sub-box
  // fill buffer with atoms leaving my box, using < and >=
  // assign which proc it belongs to via irregular_lookup()
  // if irregular_lookup() returns me, due to round-off
  //   in triclinic x2lamda(), then keep atom and don't send
  // when atom is deleted, fill it in with last atom

  AtomVec *avec = atom->avec;
  double **x = atom->x;
  int nlocal = atom->nlocal;

  int nsend = 0;
  int nsendatom = 0;
  int *sizes = new int[nlocal];
  int *proclist = new int[nlocal];

  int i = 0;
  while (i < nlocal) {
    if (x[i][0] < sublo[0] || x[i][0] >= subhi[0] ||
	x[i][1] < sublo[1] || x[i][1] >= subhi[1] ||
	x[i][2] < sublo[2] || x[i][2] >= subhi[2]) {
      proclist[nsendatom] = irregular_lookup(x[i]);
      if (proclist[nsendatom] != me) {
	if (nsend > maxsend) grow_send(nsend,1);
	sizes[nsendatom] = avec->pack_exchange(i,&buf_send[nsend]);
	nsend += sizes[nsendatom];
	nsendatom++;
	avec->copy(nlocal-1,i);
	nlocal--;
      } else i++;
    } else i++;
  }
  atom->nlocal = nlocal;

  // create irregular communication plan, perform comm, destroy plan
  // returned nrecv = size of buffer needed for incoming atoms

  int nrecv;
  Plan *plan = irregular_create(nsendatom,sizes,proclist,&nrecv);
  if (nrecv > maxrecv) grow_recv(nrecv);
  irregular_perform(plan,buf_send,sizes,buf_recv);
  irregular_destroy(plan);

  delete [] sizes;
  delete [] proclist;

  // add received atoms to my list

  int m = 0;
  while (m < nrecv) m += avec->unpack_exchange(&buf_recv[m]);

  // reset global->local map

  if (map_style) atom->map_set();
}

/* ----------------------------------------------------------------------
   create an irregular communication plan
   n = # of atoms to send
   sizes = # of doubles for each atom
   proclist = proc to send each atom to (none to me)
   return nrecvsize = total # of doubles I will recv
------------------------------------------------------------------------- */

Comm::Plan *Comm::irregular_create(int n, int *sizes, int *proclist,
				   int *nrecvsize)
{
  int i;

  // allocate plan and work vectors

  Plan *plan = (struct Plan *) memory->smalloc(sizeof(Plan),"comm:plan");
  int *list = new int[nprocs];
  int *count = new int[nprocs];

  // nrecv = # of messages I receive

  for (i = 0; i < nprocs; i++) {
    list[i] = 0;
    count[i] = 1;
  }
  for (i = 0; i < n; i++) list[proclist[i]] = 1;

  int nrecv;
  MPI_Reduce_scatter(list,&nrecv,count,MPI_INT,MPI_SUM,world);

  // allocate receive arrays

  int *proc_recv = new int[nrecv];
  int *length_recv = new int[nrecv];
  MPI_Request *request = new MPI_Request[nrecv];
  MPI_Status *status = new MPI_Status[nrecv];

  // nsend = # of messages I send

  for (i = 0; i < nprocs; i++) list[i] = 0;
  for (i = 0; i < n; i++) list[proclist[i]] += sizes[i];

  int nsend = 0;
  for (i = 0; i < nprocs; i++)
    if (list[i]) nsend++;

  // allocate send arrays

  int *proc_send = new int[nsend];
  int *length_send = new int[nsend];
  int *num_send = new int[nsend];
  int *index_send = new int[n];
  int *offset_send = new int[n];

  // list still stores size of message for procs I send to
  // proc_send = procs I send to
  // length_send = total size of message I send to each proc
  // to balance pattern of send messages:
  //   each proc begins with iproc > me, continues until iproc = me
  // reset list to store which send message each proc corresponds to

  int iproc = me;
  int isend = 0;
  for (i = 0; i < nprocs; i++) {
    iproc++;
    if (iproc == nprocs) iproc = 0;
    if (list[iproc] > 0) {
      proc_send[isend] = iproc;
      length_send[isend] = list[iproc];
      list[iproc] = isend;
      isend++;
    }
  }

  // num_send = # of datums I send to each proc

  for (i = 0; i < nsend; i++) num_send[i] = 0;
  for (i = 0; i < n; i++) {
    isend = list[proclist[i]];
    num_send[isend]++;
  }

  // count = offsets into n-length index_send for each proc I send to
  // index_send = list of which datums to send to each proc
  //   1st N1 values are datum indices for 1st proc,
  //   next N2 values are datum indices for 2nd proc, etc
  // offset_send = where each datum starts in send buffer

  count[0] = 0;
  for (i = 1; i < nsend; i++) count[i] = count[i-1] + num_send[i-1];

  for (i = 0; i < n; i++) {
    isend = list[proclist[i]];
    index_send[count[isend]++] = i;
    if (i) offset_send[i] = offset_send[i-1] + sizes[i-1];
    else offset_send[i] = 0;
  }

  // tell receivers how much data I send
  // sendmax = largest # of datums I send in a single message

  int sendmax = 0;
  for (i = 0; i < nsend; i++) {
    MPI_Send(&length_send[i],1,MPI_INT,proc_send[i],0,world);
    sendmax = MAX(sendmax,length_send[i]);
  }

  // receive incoming messages
  // proc_recv = procs I recv from
  // length_recv = total size of message each proc sends me
  // nrecvsize = total size of data I recv

  *nrecvsize = 0;
  for (i = 0; i < nrecv; i++) {
    MPI_Recv(&length_recv[i],1,MPI_INT,MPI_ANY_SOURCE,0,world,status);
    proc_recv[i] = status->MPI_SOURCE;
    *nrecvsize += length_recv[i];
  }

  // barrier to insure all MPI_ANY_SOURCE messages are received
  // else another proc could proceed to irregular_perform() and send to me

  MPI_Barrier(world);

  // free work vectors

  delete [] count;
  delete [] list;
    
  // initialize plan and return it

  plan->nsend = nsend;
  plan->nrecv = nrecv;
  plan->sendmax = sendmax;

  plan->proc_send = proc_send;
  plan->length_send = length_send;
  plan->num_send = num_send;
  plan->index_send = index_send;
  plan->offset_send = offset_send;
  plan->proc_recv = proc_recv;
  plan->length_recv = length_recv;
  plan->request = request;
  plan->status = status;

  return plan;
}

/* ----------------------------------------------------------------------
   perform irregular communication
   plan = previouly computed plan via irregular_create()
   sendbuf = list of atoms to send
   sizes = # of doubles for each atom
   recvbuf = received atoms
------------------------------------------------------------------------- */

void Comm::irregular_perform(Plan *plan, double *sendbuf, int *sizes,
			     double *recvbuf)
{
  int i,m,n,offset;

  // post all receives

  offset = 0;
  for (int irecv = 0; irecv < plan->nrecv; irecv++) {
    MPI_Irecv(&recvbuf[offset],plan->length_recv[irecv],MPI_DOUBLE,
	      plan->proc_recv[irecv],0,world,&plan->request[irecv]);
    offset += plan->length_recv[irecv];
  }

  // allocate buf for largest send

  double *buf = (double *) memory->smalloc(plan->sendmax*sizeof(double),
					   "comm::irregular");

  // send each message
  // pack buf with list of datums (datum = one atom)
  // m = index of datum in sendbuf

  n = 0;
  for (int isend = 0; isend < plan->nsend; isend++) {
    offset = 0;
    for (i = 0; i < plan->num_send[isend]; i++) {
      m = plan->index_send[n++];
      memcpy(&buf[offset],&sendbuf[plan->offset_send[m]],
	     sizes[m]*sizeof(double));
      offset += sizes[m];
    }
    MPI_Send(buf,plan->length_send[isend],MPI_DOUBLE,
	     plan->proc_send[isend],0,world);
  }       

  // free temporary send buffer

  memory->sfree(buf);

  // wait on all incoming messages

  if (plan->nrecv) MPI_Waitall(plan->nrecv,plan->request,plan->status);
}

/* ----------------------------------------------------------------------
   destroy an irregular communication plan
------------------------------------------------------------------------- */

void Comm::irregular_destroy(Plan *plan)
{
  delete [] plan->proc_send;
  delete [] plan->length_send;
  delete [] plan->num_send;
  delete [] plan->index_send;
  delete [] plan->offset_send;
  delete [] plan->proc_recv;
  delete [] plan->length_recv;
  delete [] plan->request;
  delete [] plan->status;
  memory->sfree(plan);
}

/* ----------------------------------------------------------------------
   determine which proc owns atom with x coord
   x will be in box (orthogonal) or lamda coords (triclinic)
------------------------------------------------------------------------- */

int Comm::irregular_lookup(double *x)
{
  int loc[3];
  if (triclinic == 0) {
    double *boxlo = domain->boxlo;
    double *boxhi = domain->boxhi;
    loc[0] = static_cast<int>
      (procgrid[0] * (x[0]-boxlo[0]) / (boxhi[0]-boxlo[0]));
    loc[1] = static_cast<int>
      (procgrid[1] * (x[1]-boxlo[1]) / (boxhi[1]-boxlo[1]));
    loc[2] = static_cast<int>
      (procgrid[2] * (x[2]-boxlo[2]) / (boxhi[2]-boxlo[2]));
  } else {
    loc[0] = static_cast<int> (procgrid[0] * x[0]);
    loc[1] = static_cast<int> (procgrid[1] * x[1]);
    loc[2] = static_cast<int> (procgrid[2] * x[2]);
  }

  if (loc[0] < 0) loc[0] = 0;
  if (loc[0] >= procgrid[0]) loc[0] = procgrid[0] - 1;
  if (loc[1] < 0) loc[1] = 0;
  if (loc[1] >= procgrid[1]) loc[1] = procgrid[1] - 1;
  if (loc[2] < 0) loc[2] = 0;
  if (loc[2] >= procgrid[2]) loc[2] = procgrid[2] - 1;

  return grid2proc[loc[0]][loc[1]][loc[2]];
}

/* ----------------------------------------------------------------------
   assign nprocs to 3d xprd,yprd,zprd box so as to minimize surface area 
   area = surface area of each of 3 faces of simulation box
   for triclinic, area = cross product of 2 edge vectors stored in h matrix
------------------------------------------------------------------------- */

void Comm::procs2box(int px, int py, int pz)
{
  procgrid[0] = user_procgrid[0];
  procgrid[1] = user_procgrid[1];
  procgrid[2] = user_procgrid[2];

  // all 3 proc counts are specified

  if (procgrid[0] && procgrid[1] && procgrid[2]) return;

<<<<<<< HEAD
  // for 2d-problems the z dimension is forced to 1;
  if (domain->dimension == 2) pz=1;
  
  // all processor grid dimensions have been set. nothing to do.
  if (px*py*pz != 0) {
      procgrid[0] = px;
      procgrid[1] = py;
      procgrid[2] = pz;
      return;
  }

  // two processor grid dimensions have been set which 
  // automatically determines the third
  if ((px==0) && (py>0) && (pz>0)) {
      procgrid[0] = nprocs/(py*pz);
      procgrid[1] = py;
      procgrid[2] = pz;
      return;
  } else if ((px>0) && (py==0) && (pz>0)) {
      procgrid[0] = px;
      procgrid[1] = nprocs/(px*pz);
      procgrid[2] = pz;
      return;
  } else if ((px>0) && (py>0) && (pz==0)) {
      procgrid[0] = px;
      procgrid[1] = py;
      procgrid[2] = nprocs/(px*py);
      return;
  }
      
  // only one or no dimension has been set. optimize by area.
=======
  // 2 out of 3 proc counts are specified

  if (procgrid[0] > 0 && procgrid[1] > 0) {
    procgrid[2] = nprocs/(procgrid[0]*procgrid[1]);
    return;
  } else if (procgrid[0] > 0 && procgrid[2] > 0) {
    procgrid[1] = nprocs/(procgrid[0]*procgrid[2]);
    return;
  } else if (procgrid[1] > 0 && procgrid[2] > 0) {
    procgrid[0] = nprocs/(procgrid[1]*procgrid[2]);
    return;
  } 

  // determine cross-sectional areas for orthogonal and triclinic boxes
  // area[0] = xy, area[1] = xz, area[2] = yz

  double area[3];
>>>>>>> 468afb93
  if (domain->triclinic == 0) {
    area[0] = domain->xprd * domain->yprd;
    area[1] = domain->xprd * domain->zprd;
    area[2] = domain->yprd * domain->zprd;
  } else {
    double *h = domain->h;
    double x,y,z;
    cross(h[0],0.0,0.0,h[5],h[1],0.0,x,y,z);
    area[0] = sqrt(x*x + y*y + z*z);
    cross(h[0],0.0,0.0,h[4],h[3],h[2],x,y,z);
    area[1] = sqrt(x*x + y*y + z*z);
    cross(h[5],h[1],0.0,h[4],h[3],h[2],x,y,z);
    area[2] = sqrt(x*x + y*y + z*z);
  }

  double bestsurf = 2.0 * (area[0]+area[1]+area[2]);

  // loop thru all possible factorizations of nprocs
  // only consider valid cases that match procgrid settings
  // surf = surface area of a proc sub-domain

  int ipx,ipy,ipz,valid;
  double surf;

<<<<<<< HEAD
  // x grid is set.
  if (px > 0) {
    ipx=px;
    nremain = nprocs/ipx;
    ipy = 1;
    while (ipy <= nremain) {
      if (nremain % ipy == 0) {
	ipz = nremain/ipy;
	surf = area[0]/ipx/ipy + area[1]/ipx/ipz + area[2]/ipy/ipz;
	if (surf < bestsurf) {
	  bestsurf = surf;
	  procgrid[0] = ipx;
	  procgrid[1] = ipy;
	  procgrid[2] = ipz;
	}
      }
      ipy++;
    }
  } else if (py > 0) {
    ipy=py;
    nremain = nprocs/ipy;
    ipx = 1;
    while (ipx <= nremain) {
      if (nremain % ipx == 0) {
	ipz = nremain/ipx;
	surf = area[0]/ipx/ipy + area[1]/ipx/ipz + area[2]/ipy/ipz;
	if (surf < bestsurf) {
	  bestsurf = surf;
	  procgrid[0] = ipx;
	  procgrid[1] = ipy;
	  procgrid[2] = ipz;
	}
      }
      ipx++;
    }
  } else if (pz > 0) {
    ipz=pz;
    nremain = nprocs/ipz;
    ipx = 1;
    while (ipx <= nremain) {
      if (nremain % ipx == 0) {
	ipy = nremain/ipx;
	surf = area[0]/ipx/ipy + area[1]/ipx/ipz + area[2]/ipy/ipz;
	if (surf < bestsurf) {
	  bestsurf = surf;
	  procgrid[0] = ipx;
	  procgrid[1] = ipy;
	  procgrid[2] = ipz;
	}
      }
      ipx++;
    }
  } else {
    ipx = 1;
    while (ipx <= nprocs) {
      if (nprocs % ipx == 0) {
	nremain = nprocs/ipx;
	ipy = 1;
	while (ipy <= nremain) {
	  if (nremain % ipy == 0) {
	    ipz = nremain/ipy;
	    surf = area[0]/ipx/ipy + area[1]/ipx/ipz + area[2]/ipy/ipz;
	    if (surf < bestsurf) {
	      bestsurf = surf;
	      procgrid[0] = ipx;
	      procgrid[1] = ipy;
	      procgrid[2] = ipz;
	    }
	  }
	  ipy++;
	}
      }
      ipx++;
    }
=======
  ipx = 1;
  while (ipx <= nprocs) {
    valid = 1;
    if (user_procgrid[0] && ipx != user_procgrid[0]) valid = 0;
    if (nprocs % ipx) valid = 0;
    if (!valid) {
      ipx++;
      continue;
    }

    ipy = 1;
    while (ipy <= nprocs/ipx) {
      valid = 1;
      if (user_procgrid[1] && ipy != user_procgrid[1]) valid = 0;
      if ((nprocs/ipx) % ipy) valid = 0;
      if (!valid) {
	ipy++;
	continue;
      }
      
      ipz = nprocs/ipx/ipy;
      valid = 1;
      if (user_procgrid[2] && ipz != user_procgrid[2]) valid = 0;
      if (domain->dimension == 2 && ipz != 1) valid = 0;
      if (!valid) {
	ipy++;
	continue;
      }
      
      surf = area[0]/ipx/ipy + area[1]/ipx/ipz + area[2]/ipy/ipz;
      if (surf < bestsurf) {
	bestsurf = surf;
	procgrid[0] = ipx;
	procgrid[1] = ipy;
	procgrid[2] = ipz;
      }
      ipy++;
    }

    ipx++;
>>>>>>> 468afb93
  }
}

/* ----------------------------------------------------------------------
   vector cross product: c = a x b
------------------------------------------------------------------------- */

void Comm::cross(double ax, double ay, double az, 
		 double bx, double by, double bz, 
		 double &cx, double &cy, double &cz)
{
  cx = ay*bz - az*by;
  cy = az*bx - ax*bz;
  cz = ax*by - ay*bx;
}

/* ----------------------------------------------------------------------
   realloc the size of the send buffer as needed with BUFFACTOR & BUFEXTRA 
   if flag = 1, realloc
   if flag = 0, don't need to realloc with copy, just free/malloc
------------------------------------------------------------------------- */

void Comm::grow_send(int n, int flag)
{
  maxsend = static_cast<int> (BUFFACTOR * n);
  if (flag)
    buf_send = (double *) 
      memory->srealloc(buf_send,(maxsend+BUFEXTRA)*sizeof(double),
		       "comm:buf_send");
  else {
    memory->sfree(buf_send);
    buf_send = (double *) memory->smalloc((maxsend+BUFEXTRA)*sizeof(double),
					  "comm:buf_send");
  }
}

/* ----------------------------------------------------------------------
   free/malloc the size of the recv buffer as needed with BUFFACTOR 
------------------------------------------------------------------------- */

void Comm::grow_recv(int n)
{
  maxrecv = static_cast<int> (BUFFACTOR * n);
  memory->sfree(buf_recv);
  buf_recv = (double *) memory->smalloc(maxrecv*sizeof(double),
					"comm:buf_recv");
}

/* ----------------------------------------------------------------------
   realloc the size of the iswap sendlist as needed with BUFFACTOR 
------------------------------------------------------------------------- */

void Comm::grow_list(int iswap, int n)
{
  maxsendlist[iswap] = static_cast<int> (BUFFACTOR * n);
  sendlist[iswap] = (int *) 
    memory->srealloc(sendlist[iswap],maxsendlist[iswap]*sizeof(int),
		     "comm:sendlist[iswap]");
}

/* ----------------------------------------------------------------------
   realloc the buffers needed for swaps 
------------------------------------------------------------------------- */

void Comm::grow_swap(int n)
{
  free_swap();
  allocate_swap(n);
  if (style == MULTI) {
    free_multi();
    allocate_multi(n);
  }

  sendlist = (int **)
    memory->srealloc(sendlist,n*sizeof(int *),"comm:sendlist");
  maxsendlist = (int *)
    memory->srealloc(maxsendlist,n*sizeof(int),"comm:maxsendlist");
  for (int i = maxswap; i < n; i++) {
    maxsendlist[i] = BUFMIN;
    sendlist[i] = (int *)
      memory->smalloc(BUFMIN*sizeof(int),"comm:sendlist[i]");
  }
  maxswap = n;
}

/* ----------------------------------------------------------------------
   allocation of swap info 
------------------------------------------------------------------------- */

void Comm::allocate_swap(int n)
{
  sendnum = (int *) memory->smalloc(n*sizeof(int),"comm:sendnum");
  recvnum = (int *) memory->smalloc(n*sizeof(int),"comm:recvnum");
  sendproc = (int *) memory->smalloc(n*sizeof(int),"comm:sendproc");
  recvproc = (int *) memory->smalloc(n*sizeof(int),"comm:recvproc");
  size_forward_recv = (int *) memory->smalloc(n*sizeof(int),"comm:size");
  size_reverse_send = (int *) memory->smalloc(n*sizeof(int),"comm:size");
  size_reverse_recv = (int *) memory->smalloc(n*sizeof(int),"comm:size");
  slablo = (double *) memory->smalloc(n*sizeof(double),"comm:slablo");
  slabhi = (double *) memory->smalloc(n*sizeof(double),"comm:slabhi");
  firstrecv = (int *) memory->smalloc(n*sizeof(int),"comm:firstrecv");
  pbc_flag = (int *) memory->smalloc(n*sizeof(int),"comm:pbc_flag");
  pbc = (int **) memory->create_2d_int_array(n,6,"comm:pbc");
}


/* ----------------------------------------------------------------------
   allocation of multi-type swap info
------------------------------------------------------------------------- */

void Comm::allocate_multi(int n)
{
  multilo = memory->create_2d_double_array(n,atom->ntypes+1,"comm:multilo");
  multihi = memory->create_2d_double_array(n,atom->ntypes+1,"comm:multihi");
}

/* ----------------------------------------------------------------------
   free memory for swaps 
------------------------------------------------------------------------- */

void Comm::free_swap()
{
  memory->sfree(sendnum);
  memory->sfree(recvnum);
  memory->sfree(sendproc);
  memory->sfree(recvproc);
  memory->sfree(size_forward_recv);
  memory->sfree(size_reverse_send);
  memory->sfree(size_reverse_recv);
  memory->sfree(slablo);
  memory->sfree(slabhi);
  memory->sfree(firstrecv);
  memory->sfree(pbc_flag);
  memory->destroy_2d_int_array(pbc);
}

/* ----------------------------------------------------------------------
   free memory for multi-type swaps
------------------------------------------------------------------------- */

void Comm::free_multi()
{
  memory->destroy_2d_double_array(multilo);
  memory->destroy_2d_double_array(multihi);
}

/* ----------------------------------------------------------------------
   set communication style
------------------------------------------------------------------------- */

void Comm::set(int narg, char **arg)
{
  if (narg < 1) error->all("Illegal communicate command");

  if (strcmp(arg[0],"single") == 0) style = SINGLE;
  else if (strcmp(arg[0],"multi") == 0) style = MULTI;
  else error->all("Illegal communicate command");

  int iarg = 1;
  while (iarg < narg) {
    if (strcmp(arg[iarg],"group") == 0) {
      if (iarg+2 > narg) error->all("Illegal communicate command");
      bordergroup = group->find(arg[iarg+1]);
      if (bordergroup < 0)
	error->all("Invalid group in communicate command");
      if (bordergroup && (atom->firstgroupname == NULL || 
			  strcmp(arg[iarg+1],atom->firstgroupname) != 0))
	error->all("Communicate group != atom_modify first group");
      iarg += 2;
    } else if (strcmp(arg[iarg],"cutoff") == 0) {
      if (iarg+2 > narg) error->all("Illegal communicate command");
      cutghostuser = atof(arg[iarg+1]);
      if (cutghostuser < 0.0) 
	error->all("Invalid cutoff in communicate command");
      iarg += 2;
    } else if (strcmp(arg[iarg],"vel") == 0) {
      if (iarg+2 > narg) error->all("Illegal communicate command");
      if (strcmp(arg[iarg+1],"yes") == 0) ghost_velocity = 1;
      else if (strcmp(arg[iarg+1],"yes") == 0) ghost_velocity = 0;
      else error->all("Illegal communicate command");
      iarg += 2;
    } else error->all("Illegal communicate command");
  }
}

/* ----------------------------------------------------------------------
   return # of bytes of allocated memory 
------------------------------------------------------------------------- */

double Comm::memory_usage()
{
  double bytes = 0.0;

  for (int i = 0; i < nswap; i++) bytes += maxsendlist[i] * sizeof(int);
  bytes += maxsend * sizeof(double);
  bytes += maxrecv * sizeof(double);

  return bytes;
}<|MERGE_RESOLUTION|>--- conflicted
+++ resolved
@@ -129,12 +129,7 @@
 
 void Comm::set_procs()
 {
-<<<<<<< HEAD
-  if (user_procgrid[0] == -1) procs2box(0,0,0);
-  else procs2box(user_procgrid[0],user_procgrid[1],user_procgrid[2]);
-=======
   procs2box();
->>>>>>> 468afb93
 
   if (procgrid[0]*procgrid[1]*procgrid[2] != nprocs)
     error->all("Bad grid of processors");
@@ -1377,7 +1372,7 @@
    for triclinic, area = cross product of 2 edge vectors stored in h matrix
 ------------------------------------------------------------------------- */
 
-void Comm::procs2box(int px, int py, int pz)
+void Comm::procs2box()
 {
   procgrid[0] = user_procgrid[0];
   procgrid[1] = user_procgrid[1];
@@ -1387,39 +1382,6 @@
 
   if (procgrid[0] && procgrid[1] && procgrid[2]) return;
 
-<<<<<<< HEAD
-  // for 2d-problems the z dimension is forced to 1;
-  if (domain->dimension == 2) pz=1;
-  
-  // all processor grid dimensions have been set. nothing to do.
-  if (px*py*pz != 0) {
-      procgrid[0] = px;
-      procgrid[1] = py;
-      procgrid[2] = pz;
-      return;
-  }
-
-  // two processor grid dimensions have been set which 
-  // automatically determines the third
-  if ((px==0) && (py>0) && (pz>0)) {
-      procgrid[0] = nprocs/(py*pz);
-      procgrid[1] = py;
-      procgrid[2] = pz;
-      return;
-  } else if ((px>0) && (py==0) && (pz>0)) {
-      procgrid[0] = px;
-      procgrid[1] = nprocs/(px*pz);
-      procgrid[2] = pz;
-      return;
-  } else if ((px>0) && (py>0) && (pz==0)) {
-      procgrid[0] = px;
-      procgrid[1] = py;
-      procgrid[2] = nprocs/(px*py);
-      return;
-  }
-      
-  // only one or no dimension has been set. optimize by area.
-=======
   // 2 out of 3 proc counts are specified
 
   if (procgrid[0] > 0 && procgrid[1] > 0) {
@@ -1437,7 +1399,6 @@
   // area[0] = xy, area[1] = xz, area[2] = yz
 
   double area[3];
->>>>>>> 468afb93
   if (domain->triclinic == 0) {
     area[0] = domain->xprd * domain->yprd;
     area[1] = domain->xprd * domain->zprd;
@@ -1462,82 +1423,6 @@
   int ipx,ipy,ipz,valid;
   double surf;
 
-<<<<<<< HEAD
-  // x grid is set.
-  if (px > 0) {
-    ipx=px;
-    nremain = nprocs/ipx;
-    ipy = 1;
-    while (ipy <= nremain) {
-      if (nremain % ipy == 0) {
-	ipz = nremain/ipy;
-	surf = area[0]/ipx/ipy + area[1]/ipx/ipz + area[2]/ipy/ipz;
-	if (surf < bestsurf) {
-	  bestsurf = surf;
-	  procgrid[0] = ipx;
-	  procgrid[1] = ipy;
-	  procgrid[2] = ipz;
-	}
-      }
-      ipy++;
-    }
-  } else if (py > 0) {
-    ipy=py;
-    nremain = nprocs/ipy;
-    ipx = 1;
-    while (ipx <= nremain) {
-      if (nremain % ipx == 0) {
-	ipz = nremain/ipx;
-	surf = area[0]/ipx/ipy + area[1]/ipx/ipz + area[2]/ipy/ipz;
-	if (surf < bestsurf) {
-	  bestsurf = surf;
-	  procgrid[0] = ipx;
-	  procgrid[1] = ipy;
-	  procgrid[2] = ipz;
-	}
-      }
-      ipx++;
-    }
-  } else if (pz > 0) {
-    ipz=pz;
-    nremain = nprocs/ipz;
-    ipx = 1;
-    while (ipx <= nremain) {
-      if (nremain % ipx == 0) {
-	ipy = nremain/ipx;
-	surf = area[0]/ipx/ipy + area[1]/ipx/ipz + area[2]/ipy/ipz;
-	if (surf < bestsurf) {
-	  bestsurf = surf;
-	  procgrid[0] = ipx;
-	  procgrid[1] = ipy;
-	  procgrid[2] = ipz;
-	}
-      }
-      ipx++;
-    }
-  } else {
-    ipx = 1;
-    while (ipx <= nprocs) {
-      if (nprocs % ipx == 0) {
-	nremain = nprocs/ipx;
-	ipy = 1;
-	while (ipy <= nremain) {
-	  if (nremain % ipy == 0) {
-	    ipz = nremain/ipy;
-	    surf = area[0]/ipx/ipy + area[1]/ipx/ipz + area[2]/ipy/ipz;
-	    if (surf < bestsurf) {
-	      bestsurf = surf;
-	      procgrid[0] = ipx;
-	      procgrid[1] = ipy;
-	      procgrid[2] = ipz;
-	    }
-	  }
-	  ipy++;
-	}
-      }
-      ipx++;
-    }
-=======
   ipx = 1;
   while (ipx <= nprocs) {
     valid = 1;
@@ -1578,7 +1463,6 @@
     }
 
     ipx++;
->>>>>>> 468afb93
   }
 }
 
