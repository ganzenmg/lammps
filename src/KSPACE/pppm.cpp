--- conflicted
+++ resolved
@@ -139,11 +139,7 @@
 
   if (order < 2 || order > MAXORDER) {
     char str[128];
-<<<<<<< HEAD
-    sprintf(str,"PPPM order cannot be smaller than 2 or greater than %d",MAXORDER);
-=======
     sprintf(str,"PPPM order cannot be < 2 or > than %d",MAXORDER);
->>>>>>> c1a07668
     error->all(FLERR,str);
   }
 
@@ -1019,15 +1015,7 @@
 
   if (!gridflag) {
     double err;
-<<<<<<< HEAD
-    h_x = h_y = h_z = 1.0/g_ewald;
-
-    nx_pppm = static_cast<int>(xprd/h_x) + 1;
-    ny_pppm = static_cast<int>(yprd/h_y) + 1;
-    nz_pppm = static_cast<int>(zprd_slab/h_z) + 1;
-=======
     h_x = h_y = h_z = 1.0/g_ewald;  
->>>>>>> c1a07668
 
     nx_pppm = static_cast<int> (xprd/h_x) + 1;
     ny_pppm = static_cast<int> (yprd/h_y) + 1;
