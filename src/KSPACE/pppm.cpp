--- conflicted
+++ resolved
@@ -221,13 +221,8 @@
 
   if (tip4pflag) {
     if (me == 0) {
-<<<<<<< HEAD
-      if (screen) fprintf(screen,"  extracting TIP4P info from Pair style\n");
-      if (logfile) fprintf(logfile,"  extracting TIP4P info from Pair style\n");
-=======
       if (screen) fprintf(screen,"  extracting TIP4P info from pair style\n");
       if (logfile) fprintf(logfile,"  extracting TIP4P info from pair style\n");
->>>>>>> 1ff3afc5
     }
 
     double *p_qdist = (double *) force->pair->extract("qdist",itmp);
