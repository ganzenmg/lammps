--- conflicted
+++ resolved
@@ -58,11 +58,6 @@
   rm ../pair_lj_cut_coul_long_gpu.cpp
   rm ../pair_cg_cmm_gpu.cpp
   rm ../pair_cg_cmm_coul_long_gpu.cpp
-<<<<<<< HEAD
-  rm ../pair_cg_cmm_coul_msm.cpp
-  rm ../pair_cg_cmm_coul_msm_gpu.cpp
-=======
->>>>>>> 8ba792f1
   rm ../fix_gpu.cpp
 
   rm ../pair_gayberne_gpu.h
@@ -72,11 +67,6 @@
   rm ../pair_lj_cut_coul_long_gpu.h
   rm ../pair_cg_cmm_gpu.h
   rm ../pair_cg_cmm_coul_long_gpu.h
-<<<<<<< HEAD
-  rm ../pair_cg_cmm_coul_msm.h
-  rm ../pair_cg_cmm_coul_msm_gpu.h
-=======
->>>>>>> 8ba792f1
   rm ../fix_gpu.h
   
 fi