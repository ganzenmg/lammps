--- conflicted
+++ resolved
@@ -314,131 +314,4 @@
       }
     }
   }
-<<<<<<< HEAD
-}
-=======
-}
-
-/* ---------------------------------------------------------------------- */
-
-void PairLJCutCoulLongGPU::cpu_compute(int *nbors, int start, int eflag,
-                                      int vflag)
-{
-  int i,j,jnum,itype,jtype,itable;
-  double qtmp,xtmp,ytmp,ztmp,delx,dely,delz,evdwl,ecoul,fpair;
-  double fraction,table;
-  double r,r2inv,r6inv,forcecoul,forcelj,factor_coul,factor_lj;
-  double grij,expm2,prefactor,t,erfc;
-  double rsq;
-
-  evdwl = ecoul = 0.0;
-
-  double **x = atom->x;
-  double **f = atom->f;
-  double *q = atom->q;
-  int *type = atom->type;
-  int nlocal = atom->nlocal;
-  int stride = nlocal-start;
-  double *special_coul = force->special_coul;
-  double *special_lj = force->special_lj;
-  double qqrd2e = force->qqrd2e;
-
-  // loop over neighbors of my atoms
-
-  for (i = start; i < nlocal; i++) {
-    qtmp = q[i];
-    xtmp = x[i][0];
-    ytmp = x[i][1];
-    ztmp = x[i][2];
-    itype = type[i];
-    int *nbor = nbors + i - start;
-    jnum = *nbor;
-    nbor += stride;
-    int *nbor_end = nbor + stride * jnum;
-
-    for (; nbor<nbor_end; nbor+=stride) {
-      j = *nbor;
-      factor_lj = special_lj[sbmask(j)];
-      factor_coul = special_coul[sbmask(j)];
-      j &= NEIGHMASK;
-
-      delx = xtmp - x[j][0];
-      dely = ytmp - x[j][1];
-      delz = ztmp - x[j][2];
-      rsq = delx*delx + dely*dely + delz*delz;
-      jtype = type[j];
-
-      if (rsq < cutsq[itype][jtype]) {
-	r2inv = 1.0/rsq;
-
-	if (rsq < cut_coulsq) {
-	  if (!ncoultablebits || rsq <= tabinnersq) {
-	    r = sqrt(rsq);
-	    grij = g_ewald * r;
-	    expm2 = exp(-grij*grij);
-	    t = 1.0 / (1.0 + EWALD_P*grij);
-	    erfc = t * (A1+t*(A2+t*(A3+t*(A4+t*A5)))) * expm2;
-	    prefactor = qqrd2e * qtmp*q[j]/r;
-	    forcecoul = prefactor * (erfc + EWALD_F*grij*expm2);
-	    if (factor_coul < 1.0) forcecoul -= (1.0-factor_coul)*prefactor;
-	  } else {
-	    union_int_float_t rsq_lookup;
-	    rsq_lookup.f = rsq;
-	    itable = rsq_lookup.i & ncoulmask;
-	    itable >>= ncoulshiftbits;
-	    fraction = (rsq_lookup.f - rtable[itable]) * drtable[itable];
-	    table = ftable[itable] + fraction*dftable[itable];
-	    forcecoul = qtmp*q[j] * table;
-	    if (factor_coul < 1.0) {
-	      table = ctable[itable] + fraction*dctable[itable];
-	      prefactor = qtmp*q[j] * table;
-	      forcecoul -= (1.0-factor_coul)*prefactor;
-	    }
-	  }
-	} else forcecoul = 0.0;
-
-	if (rsq < cut_ljsq[itype][jtype]) {
-	  r6inv = r2inv*r2inv*r2inv;
-	  forcelj = r6inv * (lj1[itype][jtype]*r6inv - lj2[itype][jtype]);
-	} else forcelj = 0.0;
-
-	fpair = (forcecoul + factor_lj*forcelj) * r2inv;
-
-	f[i][0] += delx*fpair;
-	f[i][1] += dely*fpair;
-	f[i][2] += delz*fpair;
-
-	if (eflag) {
-	  if (rsq < cut_coulsq) {
-	    if (!ncoultablebits || rsq <= tabinnersq)
-	      ecoul = prefactor*erfc;
-	    else {
-	      table = etable[itable] + fraction*detable[itable];
-	      ecoul = qtmp*q[j] * table;
-	    }
-	    if (factor_coul < 1.0) ecoul -= (1.0-factor_coul)*prefactor;
-	  } else ecoul = 0.0;
-
-	  if (rsq < cut_ljsq[itype][jtype]) {
-	    evdwl = r6inv*(lj3[itype][jtype]*r6inv-lj4[itype][jtype]) -
-	      offset[itype][jtype];
-	    evdwl *= factor_lj;
-	  } else evdwl = 0.0;
-	}
-
-        if (j<start) {
-  	  if (evflag) ev_tally_full(i,evdwl,ecoul,fpair,delx,dely,delz);
-        } else {
-          if (j<nlocal) {
-	    f[j][0] -= delx*fpair;
-	    f[j][1] -= dely*fpair;
-	    f[j][2] -= delz*fpair;
-  	  }
-	  if (evflag) ev_tally(i,j,nlocal,0,
-			       evdwl,ecoul,fpair,delx,dely,delz);
-        }
-      }
-    }
-  }
-}
->>>>>>> f3feb533
+}