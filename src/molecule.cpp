/* ----------------------------------------------------------------------
   LAMMPS - Large-scale Atomic/Molecular Massively Parallel Simulator
   http://lammps.sandia.gov, Sandia National Laboratories
   Steve Plimpton, sjplimp@sandia.gov

   Copyright (2003) Sandia Corporation.  Under the terms of Contract
   DE-AC04-94AL85000 with Sandia Corporation, the U.S. Government retains
   certain rights in this software.  This software is distributed under
   the GNU General Public License.

   See the README file in the top-level LAMMPS directory.
------------------------------------------------------------------------- */

#include "stdlib.h"
#include "string.h"
#include "molecule.h"
#include "atom.h"
#include "atom_vec.h"
#include "force.h"
#include "comm.h"
#include "domain.h"
#include "math_extra.h"
#include "math_const.h"
#include "memory.h"
#include "error.h"

using namespace LAMMPS_NS;
using namespace MathConst;

#define MAXLINE 256
#define EPSILON 1.0e-7
#define BIG 1.0e20

/* ---------------------------------------------------------------------- */

Molecule::Molecule(LAMMPS *lmp, char *idarg, char *file) : Pointers(lmp)
{
  me = comm->me;

  int n = strlen(idarg) + 1;
  id = new char[n];
  strcpy(id,idarg);

  for (int i = 0; i < n-1; i++)
    if (!isalnum(id[i]) && id[i] != '_')
      error->all(FLERR,"Molecule template ID must be "
                 "alphanumeric or underscore characters");

  // initialize all fields to empty

  initialize();

  // scan file for sizes of all fields and allocate them

  if (me == 0) open(file);
  read(0);
  if (me == 0) fclose(fp);
  allocate();

  // read file again to populate all fields

  if (me == 0) open(file);
  read(1);
  if (me == 0) fclose(fp);

<<<<<<< HEAD
  if (me == 0) {
    if (screen)
      fprintf(screen,"Successfully read molecule %s\n"
              "  %d atoms with %d types\n  %d bonds with %d types\n"
              "  %d angles with %d types\n  %d dihedrals with %d types\n"
              "  %d impropers with %d types\n",id,natoms,ntypes,
              nbonds,nbondtypes,nangles,nangletypes,
              ndihedrals,ndihedraltypes,nimpropers,nimpropertypes);

    if (logfile)
      fprintf(logfile,"Successfully read molecule %s\n"
              "  %d atoms with %d types\n  %d bonds with %d types\n"
              "  %d angles with %d types\n  %d dihedrals with %d types\n"
              "  %d impropers with %d types\n",id,natoms,ntypes,
=======
  // stats
  
  if (me == 0) {
    if (screen)
      fprintf(screen,"Read molecule %s:\n"
              "  %d atoms with %d types\n  %d bonds with %d types\n"
              "  %d angles with %d types\n  %d dihedrals with %d types\n"
              "  %d impropers with %d types\n",
              id,natoms,ntypes,
              nbonds,nbondtypes,nangles,nangletypes,
              ndihedrals,ndihedraltypes,nimpropers,nimpropertypes);
    if (logfile)
      fprintf(logfile,"Read molecule %s:\n"
              "  %d atoms with %d types\n  %d bonds with %d types\n"
              "  %d angles with %d types\n  %d dihedrals with %d types\n"
              "  %d impropers with %d types\n",
              id,natoms,ntypes,
>>>>>>> 1ff3afc5
              nbonds,nbondtypes,nangles,nangletypes,
              ndihedrals,ndihedraltypes,nimpropers,nimpropertypes);
  }
}

/* ---------------------------------------------------------------------- */

Molecule::~Molecule()
{
  delete [] id;
  deallocate();
}

/* ----------------------------------------------------------------------
   compute center = geometric center of molecule
   also compute:
     dx = displacement of each atom from center
     molradius = radius of molecule from center including finite-size particles
------------------------------------------------------------------------- */

void Molecule::compute_center()
{
  if (centerflag) return;
  centerflag = 1;

  center[0] = center[1] = center[2] = 0.0;
  for (int i = 0; i < natoms; i++) {
    center[0] += x[i][0];
    center[1] += x[i][1];
    center[2] += x[i][2];
  }
  center[0] /= natoms;
  center[1] /= natoms;
  center[2] /= natoms;

  memory->destroy(dx);
  memory->create(dx,natoms,3,"molecule:dx");

  for (int i = 0; i < natoms; i++) {
    dx[i][0] = x[i][0] - center[0];
    dx[i][1] = x[i][1] - center[1];
    dx[i][2] = x[i][2] - center[2];
  }

  molradius = 0.0;
  for (int i = 0; i < natoms; i++) {
    double rad = MathExtra::len3(dx[i]);
    if (radiusflag) rad += radius[i];
    molradius = MAX(molradius,rad);
  }
}

/* ----------------------------------------------------------------------
   compute masstotal = total mass of molecule
   could have been set by user, otherwise calculate it
------------------------------------------------------------------------- */

void Molecule::compute_mass()
{
  if (massflag) return;
  massflag = 1;

  if (!rmassflag) atom->check_mass();

  masstotal = 0.0;
  for (int i = 0; i < natoms; i++) {
    if (rmassflag) masstotal += rmass[i];
    else masstotal += atom->mass[type[i]];
  }
}

/* ----------------------------------------------------------------------
   compute com = center of mass of molecule
   could have been set by user, otherwise calculate it
   NOTE: account for finite size particles?
   also compute:
     dxcom = displacement of each atom from COM
     comatom = which atom (1-Natom) is nearest the COM
     maxextent = furthest any atom in molecule is from comatom (not COM)
------------------------------------------------------------------------- */

void Molecule::compute_com()
{
  if (!comflag) {
    comflag = 1;

    if (!rmassflag) atom->check_mass();

    double onemass;
    com[0] = com[1] = com[2] = 0.0;
    for (int i = 0; i < natoms; i++) {
      if (rmassflag) onemass = rmass[i];
      else onemass = atom->mass[type[i]];
      com[0] += x[i][0]*onemass;
      com[1] += x[i][1]*onemass;
      com[2] += x[i][2]*onemass;
    }
    com[0] /= masstotal;
    com[1] /= masstotal;
    com[2] /= masstotal;
  }

  memory->destroy(dxcom);
  memory->create(dxcom,natoms,3,"molecule:dxcom");

  for (int i = 0; i < natoms; i++) {
    dxcom[i][0] = x[i][0] - com[0];
    dxcom[i][1] = x[i][1] - com[1];
    dxcom[i][2] = x[i][2] - com[2];
  }

  double rsqmin = BIG;
  for (int i = 0; i < natoms; i++) {
    double rsq = MathExtra::lensq3(dxcom[i]);
    if (rsq < rsqmin) {
      comatom = i;
      rsqmin = rsq;
    }
  }

  double rsqmax = 0.0;
  for (int i = 0; i < natoms; i++) {
    double dx = x[comatom][0] - x[i][0];
    double dy = x[comatom][1] - x[i][1];
    double dz = x[comatom][2] - x[i][2];
    double rsq = dx*dx + dy*dy + dz*dz;
    rsqmax = MAX(rsqmax,rsq);
  }

  comatom++;
  maxextent = sqrt(rsqmax);
}

/* ----------------------------------------------------------------------
   compute itensor = 6 moments of inertia of molecule around xyz axes
   could have been set by user, otherwise calculate it
   NOTE: account for finite size particles?
   also compute:
     inertia = 3 principal components of inertia
     ex,ey,ez = principal axes in space coords
     quat = quaternion for orientation of molecule
     dxbody = displacement of each atom from COM in body frame
------------------------------------------------------------------------- */

void Molecule::compute_inertia()
{
  if (!inertiaflag) {
    inertiaflag = 1;

    if (!rmassflag) atom->check_mass();

    double onemass,dx,dy,dz;
    for (int i = 0; i < 6; i++) itensor[i] = 0.0;
    for (int i = 0; i < natoms; i++) {
      if (rmassflag) onemass = rmass[i];
      else onemass = atom->type[type[i]];
      dx = dxcom[i][0];
      dy = dxcom[i][1];
      dz = dxcom[i][2];
      itensor[0] += onemass * (dy*dy + dz*dz);
      itensor[1] += onemass * (dx*dx + dz*dz);
      itensor[2] += onemass * (dx*dx + dy*dy);
      itensor[3] -= onemass * dy*dz;
      itensor[4] -= onemass * dx*dz;
      itensor[5] -= onemass * dx*dy;
    }
  }

  // diagonalize inertia tensor for each body via Jacobi rotations
  // inertia = 3 eigenvalues = principal moments of inertia
  // evectors and exzy = 3 evectors = principal axes of rigid body

  double cross[3];
  double tensor[3][3],evectors[3][3];

  tensor[0][0] = itensor[0];
  tensor[1][1] = itensor[1];
  tensor[2][2] = itensor[2];
  tensor[1][2] = tensor[2][1] = itensor[3];
  tensor[0][2] = tensor[2][0] = itensor[4];
  tensor[0][1] = tensor[1][0] = itensor[5];
  
  if (MathExtra::jacobi(tensor,inertia,evectors))
    error->all(FLERR,"Insufficient Jacobi rotations for rigid molecule");
  
  ex[0] = evectors[0][0];
  ex[1] = evectors[1][0];
  ex[2] = evectors[2][0];
  ey[0] = evectors[0][1];
  ey[1] = evectors[1][1];
  ey[2] = evectors[2][1];
  ez[0] = evectors[0][2];
  ez[1] = evectors[1][2];
  ez[2] = evectors[2][2];

  // if any principal moment < scaled EPSILON, set to 0.0
  
  double max;
  max = MAX(inertia[0],inertia[1]);
  max = MAX(max,inertia[2]);
  
  if (inertia[0] < EPSILON*max) inertia[0] = 0.0;
  if (inertia[1] < EPSILON*max) inertia[1] = 0.0;
  if (inertia[2] < EPSILON*max) inertia[2] = 0.0;
  
  // enforce 3 evectors as a right-handed coordinate system
  // flip 3rd vector if needed
  
  MathExtra::cross3(ex,ey,cross);
  if (MathExtra::dot3(cross,ez) < 0.0) MathExtra::negate3(ez);
  
  // create quaternion
  
  MathExtra::exyz_to_q(ex,ey,ez,quat);

  // compute displacements in body frame defined by quat

  memory->destroy(dxbody);
  memory->create(dxbody,natoms,3,"molecule:dxbody");

  for (int i = 0; i < natoms; i++)
    MathExtra::transpose_matvec(ex,ey,ez,dxcom[i],dxbody[i]);
}

/* ----------------------------------------------------------------------
   read molecule info from file
   flag = 0, just scan for sizes of fields
   flag = 1, read and store fields
------------------------------------------------------------------------- */

void Molecule::read(int flag)
{
  char line[MAXLINE],keyword[MAXLINE];
  char *eof,*ptr;

  // skip 1st line of file

  if (me == 0) {
    eof = fgets(line,MAXLINE,fp);
    if (eof == NULL) error->one(FLERR,"Unexpected end of molecule file");
  }

  // read header lines
  // skip blank lines or lines that start with "#"
  // stop when read an unrecognized line

  while (1) {

    readline(line);

    // trim anything from '#' onward
    // if line is blank, continue

    if ((ptr = strchr(line,'#'))) *ptr = '\0';
    if (strspn(line," \t\n\r") == strlen(line)) continue;

    // search line for header keywords and set corresponding variable

    if (strstr(line,"atoms")) sscanf(line,"%d",&natoms);
    else if (strstr(line,"bonds")) sscanf(line,"%d",&nbonds);
    else if (strstr(line,"angles")) sscanf(line,"%d",&nangles);
    else if (strstr(line,"dihedrals")) sscanf(line,"%d",&ndihedrals);
    else if (strstr(line,"impropers")) sscanf(line,"%d",&nimpropers);

    else if (strstr(line,"mass")) {
      massflag = 1;
      sscanf(line,"%lg",&masstotal);
    }
    else if (strstr(line,"com")) {
      comflag = 1;
      sscanf(line,"%lg %lg %lg",&com[0],&com[1],&com[2]);
      if (domain->dimension == 2 && com[2] != 0.0)
        error->all(FLERR,"Molecule file z center-of-mass must be 0.0 for 2d");
    }
    else if (strstr(line,"inertia")) {
      inertiaflag = 1;
      sscanf(line,"%lg %lg %lg %lg %lg %lg",
             &itensor[0],&itensor[1],&itensor[2],
             &itensor[3],&itensor[4],&itensor[5]);
    }

    else break;
  }

  // error check

  if (flag == 0) {
    if (natoms == 0) error->all(FLERR,"No atom count in molecule file");
  }

  // count = vector for tallying bonds,angles,etc per atom

  if (flag == 0) memory->create(count,natoms,"molecule:count");
  else count = NULL;
  
  // grab keyword and skip next line

  parse_keyword(0,line,keyword);
  readline(line);

  // loop over sections of molecule file

  while (strlen(keyword)) {
    if (strcmp(keyword,"Coords") == 0) {
      xflag = 1;
      if (flag) coords(line);
      else skip_lines(natoms,line);
    } else if (strcmp(keyword,"Types") == 0) {
      typeflag = 1;
      if (flag) types(line);
      else skip_lines(natoms,line);
    } else if (strcmp(keyword,"Charges") == 0) {
      qflag = 1;
      if (flag) charges(line);
      else skip_lines(natoms,line);
    } else if (strcmp(keyword,"Diameters") == 0) {
      radiusflag = 1;
      if (flag) diameters(line);
      else skip_lines(natoms,line);
    } else if (strcmp(keyword,"Masses") == 0) {
      rmassflag = 1;
      if (flag) masses(line);
      else skip_lines(natoms,line);

    } else if (strcmp(keyword,"Bonds") == 0) {
      if (nbonds == 0)
	error->all(FLERR,"Molecule file has bonds but no nbonds setting");
      bondflag = tag_require = 1;
      bonds(flag,line);
    } else if (strcmp(keyword,"Angles") == 0) {
      if (nangles == 0) 
	error->all(FLERR,"Molecule file has angles but no nangles setting");
      angleflag = tag_require = 1;
      angles(flag,line);
    } else if (strcmp(keyword,"Dihedrals") == 0) {
      if (ndihedrals == 0) error->all(FLERR,"Molecule file has dihedrals "
				      "but no ndihedrals setting");
      dihedralflag = tag_require = 1;
      dihedrals(flag,line);
    } else if (strcmp(keyword,"Impropers") == 0) {
      if (nimpropers == 0) error->all(FLERR,"Molecule file has impropers "
				      "but no nimpropers setting");
      improperflag = tag_require = 1;
      impropers(flag,line);

    } else if (strcmp(keyword,"Special Bond Counts") == 0) {
      nspecialflag = 1;
      nspecial_read(flag,line);
    } else if (strcmp(keyword,"Special Bonds") == 0) {
      specialflag = tag_require = 1;
      if (flag) special_read(line);
      else skip_lines(natoms,line);

    } else if (strcmp(keyword,"Shake Flags") == 0) {
      shakeflagflag = 1;
      if (flag) shakeflag_read(line);
      else skip_lines(natoms,line);
    } else if (strcmp(keyword,"Shake Atoms") == 0) {
      shakeatomflag = tag_require = 1;
      if (shaketypeflag) shakeflag = 1;
      if (!shakeflagflag) 
	error->all(FLERR,"Molecule file shake flags not before shake atoms");
      if (flag) shakeatom_read(line);
      else skip_lines(natoms,line);
    } else if (strcmp(keyword,"Shake Bond Types") == 0) {
      shaketypeflag = 1;
      if (shakeatomflag) shakeflag = 1;
      if (!shakeflagflag) 
	error->all(FLERR,"Molecule file shake flags not before shake bonds");
      if (flag) shaketype_read(line);
      else skip_lines(natoms,line);

    } else error->one(FLERR,"Unknown section in molecule file");
	     
    parse_keyword(1,line,keyword);
  }

  // clean up

  memory->destroy(count);

  // error check

  if (flag == 0) {
    if ((nspecialflag && !specialflag) || (!nspecialflag && specialflag))
      error->all(FLERR,"Molecule file needs both Special Bond sections");
    if (specialflag && !bondflag) 
      error->all(FLERR,"Molecule file has special flags but no bonds");
    if (!specialflag && bondflag) 
      error->all(FLERR,"Molecule file has bonds but no special flags");

    if ((shakeflagflag || shakeatomflag || shaketypeflag) && !shakeflag)
      error->all(FLERR,"Molecule file shake info is incomplete");
  }
}

/* ----------------------------------------------------------------------
   read coords from file
------------------------------------------------------------------------- */

void Molecule::coords(char *line)
{
  int tmp;
  for (int i = 0; i < natoms; i++) {
    readline(line);
    sscanf(line,"%d %lg %lg %lg",&tmp,&x[i][0],&x[i][1],&x[i][2]);
  }

  if (domain->dimension == 2) {
    for (int i = 0; i < natoms; i++)
      if (x[i][2] != 0.0) 
        error->all(FLERR,"Molecule file z coord must be 0.0 for 2d");
  }
}

/* ----------------------------------------------------------------------
   read types from file
   set ntypes = max of any atom type
------------------------------------------------------------------------- */

void Molecule::types(char *line)
{
  int tmp;
  for (int i = 0; i < natoms; i++) {
    readline(line);
    sscanf(line,"%d %d",&tmp,&type[i]);
  }

  for (int i = 0; i < natoms; i++)
    if (type[i] <= 0)
      error->all(FLERR,"Invalid atom type in molecule file");

  for (int i = 0; i < natoms; i++)
    ntypes = MAX(ntypes,type[i]);
}

/* ----------------------------------------------------------------------
   read charges from file
------------------------------------------------------------------------- */

void Molecule::charges(char *line)
{
  int tmp;
  for (int i = 0; i < natoms; i++) {
    readline(line);
    sscanf(line,"%d %lg",&tmp,&q[i]);
  }
}

/* ----------------------------------------------------------------------
   read diameters from file and set radii
------------------------------------------------------------------------- */

void Molecule::diameters(char *line)
{
  int tmp;
  for (int i = 0; i < natoms; i++) {
    readline(line);
    sscanf(line,"%d %lg",&tmp,&radius[i]);
    radius[i] *= 0.5;
  }

  for (int i = 0; i < natoms; i++)
    if (radius[i] < 0.0) 
      error->all(FLERR,"Invalid atom diameter in molecule file");
}

/* ----------------------------------------------------------------------
   read masses from file
------------------------------------------------------------------------- */

void Molecule::masses(char *line)
{
  int tmp;
  for (int i = 0; i < natoms; i++) {
    readline(line);
    sscanf(line,"%d %lg",&tmp,&rmass[i]);
  }

  for (int i = 0; i < natoms; i++)
    if (rmass[i] <= 0.0) error->all(FLERR,"Invalid atom mass in molecule file");
}

/* ----------------------------------------------------------------------
   read bonds from file
   set nbondtypes = max type of any bond
   store each with both atoms if newton_bond = 0
   if flag = 0, just count bonds/atom
   if flag = 1, store them with atoms
------------------------------------------------------------------------- */

void Molecule::bonds(int flag, char *line)
{
  int tmp,itype;
  tagint m,atom1,atom2;
  int newton_bond = force->newton_bond;

  if (flag == 0)
    for (int i = 0; i < natoms; i++) count[i] = 0;
  else
    for (int i = 0; i < natoms; i++) num_bond[i] = 0;

  for (int i = 0; i < nbonds; i++) {
    readline(line);
    sscanf(line,"%d %d " TAGINT_FORMAT " " TAGINT_FORMAT,
           &tmp,&itype,&atom1,&atom2);

    if (atom1 <= 0 || atom1 > natoms ||
	atom2 <= 0 || atom2 > natoms)
      error->one(FLERR,"Invalid atom ID in Bonds section of molecule file");
    if (itype <= 0)
      error->one(FLERR,"Invalid bond type in Bonds section of molecule file");

    if (flag) {
      m = atom1-1;
      nbondtypes = MAX(nbondtypes,itype);
      bond_type[m][num_bond[m]] = itype;
      bond_atom[m][num_bond[m]] = atom2;
      num_bond[m]++;
      if (newton_bond == 0) {
	m = atom2-1;
	bond_type[m][num_bond[m]] = itype;
	bond_atom[m][num_bond[m]] = atom1;
	num_bond[m]++;
      }
    } else {
      count[atom1-1]++;
      if (newton_bond == 0) count[atom2-1]++;
    }
  }

  // bond_per_atom = max of count vector

  if (flag == 0) {
    bond_per_atom = 0;
    for (int i = 0; i < natoms; i++)
      bond_per_atom = MAX(bond_per_atom,count[i]);
  }
}

/* ----------------------------------------------------------------------
   read angles from file
   store each with all 3 atoms if newton_bond = 0
   if flag = 0, just count angles/atom
   if flag = 1, store them with atoms
------------------------------------------------------------------------- */

void Molecule::angles(int flag, char *line)
{
  int tmp,itype;
  tagint m,atom1,atom2,atom3;
  int newton_bond = force->newton_bond;

  if (flag == 0)
    for (int i = 0; i < natoms; i++) count[i] = 0;
  else
    for (int i = 0; i < natoms; i++) num_angle[i] = 0;

  for (int i = 0; i < nangles; i++) {
    readline(line);
    sscanf(line,"%d %d " TAGINT_FORMAT " " TAGINT_FORMAT " " TAGINT_FORMAT,
           &tmp,&itype,&atom1,&atom2,&atom3);

    if (atom1 <= 0 || atom1 > natoms ||
        atom2 <= 0 || atom2 > natoms ||
        atom3 <= 0 || atom3 > natoms)
      error->one(FLERR,"Invalid atom ID in Angles section of molecule file");
    if (itype <= 0)
      error->one(FLERR,"Invalid angle type in Angles section of molecule file");

    if (flag) {
      m = atom2-1;
      nangletypes = MAX(nangletypes,itype);
      angle_type[m][num_angle[m]] = itype;
      angle_atom1[m][num_angle[m]] = atom1;
      angle_atom2[m][num_angle[m]] = atom2;
      angle_atom3[m][num_angle[m]] = atom3;
      num_angle[m]++;
      if (newton_bond == 0) {
	m = atom1-1;
	angle_type[m][num_angle[m]] = itype;
	angle_atom1[m][num_angle[m]] = atom1;
	angle_atom2[m][num_angle[m]] = atom2;
	angle_atom3[m][num_angle[m]] = atom3;
	num_angle[m]++;
	m = atom3-1;
	angle_type[m][num_angle[m]] = itype;
	angle_atom1[m][num_angle[m]] = atom1;
	angle_atom2[m][num_angle[m]] = atom2;
	angle_atom3[m][num_angle[m]] = atom3;
	num_angle[m]++;
      }
    } else {
      count[atom2-1]++;
      if (newton_bond == 0) {
	count[atom1-1]++;
	count[atom3-1]++;
      }
    }
  }

  // angle_per_atom = max of count vector

  if (flag == 0) {
    angle_per_atom = 0;
    for (int i = 0; i < natoms; i++)
      angle_per_atom = MAX(angle_per_atom,count[i]);
  }
}

/* ----------------------------------------------------------------------
   read dihedrals from file
   store each with all 4 atoms if newton_bond = 0
   if flag = 0, just count dihedrals/atom
   if flag = 1, store them with atoms
------------------------------------------------------------------------- */

void Molecule::dihedrals(int flag, char *line)
{
  int tmp,itype;
  tagint m,atom1,atom2,atom3,atom4;
  int newton_bond = force->newton_bond;

  if (flag == 0)
    for (int i = 0; i < natoms; i++) count[i] = 0;
  else
    for (int i = 0; i < natoms; i++) num_dihedral[i] = 0;

  for (int i = 0; i < ndihedrals; i++) {
    readline(line);
    sscanf(line,"%d %d " TAGINT_FORMAT " " TAGINT_FORMAT " " 
           TAGINT_FORMAT " " TAGINT_FORMAT " ",
           &tmp,&itype,&atom1,&atom2,&atom3,&atom4);

    if (atom1 <= 0 || atom1 > natoms ||
        atom2 <= 0 || atom2 > natoms ||
        atom3 <= 0 || atom3 > natoms ||
        atom4 <= 0 || atom4 > natoms)
      error->one(FLERR,
		 "Invalid atom ID in dihedrals section of molecule file");
    if (itype <= 0)
      error->one(FLERR,
		 "Invalid dihedral type in dihedrals section of molecule file");

    if (flag) {
      m = atom2-1;
      ndihedraltypes = MAX(ndihedraltypes,itype);
      dihedral_type[m][num_dihedral[m]] = itype;
      dihedral_atom1[m][num_dihedral[m]] = atom1;
      dihedral_atom2[m][num_dihedral[m]] = atom2;
      dihedral_atom3[m][num_dihedral[m]] = atom3;
      dihedral_atom4[m][num_dihedral[m]] = atom4;
      num_dihedral[m]++;
      if (newton_bond == 0) {
	m = atom1-1;
	dihedral_type[m][num_dihedral[m]] = itype;
	dihedral_atom1[m][num_dihedral[m]] = atom1;
	dihedral_atom2[m][num_dihedral[m]] = atom2;
	dihedral_atom3[m][num_dihedral[m]] = atom3;
	dihedral_atom4[m][num_dihedral[m]] = atom4;
	num_dihedral[m]++;
	m = atom3-1;
	dihedral_type[m][num_dihedral[m]] = itype;
	dihedral_atom1[m][num_dihedral[m]] = atom1;
	dihedral_atom2[m][num_dihedral[m]] = atom2;
	dihedral_atom3[m][num_dihedral[m]] = atom3;
	dihedral_atom4[m][num_dihedral[m]] = atom4;
	num_dihedral[m]++;
	m = atom4-1;
	dihedral_type[m][num_dihedral[m]] = itype;
	dihedral_atom1[m][num_dihedral[m]] = atom1;
	dihedral_atom2[m][num_dihedral[m]] = atom2;
	dihedral_atom3[m][num_dihedral[m]] = atom3;
	dihedral_atom4[m][num_dihedral[m]] = atom4;
	num_dihedral[m]++;
      }
    } else {
      count[atom2-1]++;
      if (newton_bond == 0) {
	count[atom1-1]++;
	count[atom3-1]++;
	count[atom4-1]++;
      }
    }
  }

  // dihedral_per_atom = max of count vector

  if (flag == 0) {
    dihedral_per_atom = 0;
    for (int i = 0; i < natoms; i++)
      dihedral_per_atom = MAX(dihedral_per_atom,count[i]);
  }
}

/* ----------------------------------------------------------------------
   read impropers from file
   store each with all 4 atoms if newton_bond = 0
   if flag = 0, just count impropers/atom
   if flag = 1, store them with atoms
------------------------------------------------------------------------- */

void Molecule::impropers(int flag, char *line)
{
  int tmp,itype;
  tagint m,atom1,atom2,atom3,atom4;
  int newton_bond = force->newton_bond;

  if (flag == 0)
    for (int i = 0; i < natoms; i++) count[i] = 0;
  else
    for (int i = 0; i < natoms; i++) num_improper[i] = 0;

  for (int i = 0; i < nimpropers; i++) {
    readline(line);
    sscanf(line,"%d %d " TAGINT_FORMAT " " TAGINT_FORMAT " " 
           TAGINT_FORMAT " " TAGINT_FORMAT " ",
           &tmp,&itype,&atom1,&atom2,&atom3,&atom4);

    if (atom1 <= 0 || atom1 > natoms ||
        atom2 <= 0 || atom2 > natoms ||
        atom3 <= 0 || atom3 > natoms ||
        atom4 <= 0 || atom4 > natoms)
      error->one(FLERR,
		 "Invalid atom ID in impropers section of molecule file");
    if (itype <= 0)
      error->one(FLERR,
		 "Invalid improper type in impropers section of molecule file");

    if (flag) {
      m = atom2-1;
      nimpropertypes = MAX(nimpropertypes,itype);
      improper_type[m][num_improper[m]] = itype;
      improper_atom1[m][num_improper[m]] = atom1;
      improper_atom2[m][num_improper[m]] = atom2;
      improper_atom3[m][num_improper[m]] = atom3;
      improper_atom4[m][num_improper[m]] = atom4;
      num_improper[m]++;
      if (newton_bond == 0) {
	m = atom1-1;
	improper_type[m][num_improper[m]] = itype;
	improper_atom1[m][num_improper[m]] = atom1;
	improper_atom2[m][num_improper[m]] = atom2;
	improper_atom3[m][num_improper[m]] = atom3;
	improper_atom4[m][num_improper[m]] = atom4;
	num_improper[m]++;
	m = atom3-1;
	improper_type[m][num_improper[m]] = itype;
	improper_atom1[m][num_improper[m]] = atom1;
	improper_atom2[m][num_improper[m]] = atom2;
	improper_atom3[m][num_improper[m]] = atom3;
	improper_atom4[m][num_improper[m]] = atom4;
	num_improper[m]++;
	m = atom4-1;
	improper_type[m][num_improper[m]] = itype;
	improper_atom1[m][num_improper[m]] = atom1;
	improper_atom2[m][num_improper[m]] = atom2;
	improper_atom3[m][num_improper[m]] = atom3;
	improper_atom4[m][num_improper[m]] = atom4;
	num_improper[m]++;
      }
    } else {
      count[atom2-1]++;
      if (newton_bond == 0) {
	count[atom1-1]++;
	count[atom3-1]++;
	count[atom4-1]++;
      }
    }
  }

  // improper_per_atom = max of count vector

  if (flag == 0) {
    improper_per_atom = 0;
    for (int i = 0; i < natoms; i++)
      improper_per_atom = MAX(improper_per_atom,count[i]);
  }
}

/* ----------------------------------------------------------------------
   read 3 special bonds counts from file
   if flag = 0, just tally maxspecial
   if flag = 1, store them with atoms
------------------------------------------------------------------------- */

void Molecule::nspecial_read(int flag, char *line)
{
  int tmp,c1,c2,c3;

  if (flag == 0) maxspecial = 0;

  for (int i = 0; i < natoms; i++) {
    readline(line);
    sscanf(line,"%d %d %d %d",&tmp,&c1,&c2,&c3);

    if (flag) {
      nspecial[i][0] = c1;
      nspecial[i][1] = c1+c2;
      nspecial[i][2] = c1+c2+c3;
    } else maxspecial = MAX(maxspecial,c1+c2+c3);
  }
}

/* ----------------------------------------------------------------------
   read special bond indices from file
------------------------------------------------------------------------- */

void Molecule::special_read(char *line)
{
  int m,nwords;
  char **words = new char*[maxspecial+1];

  for (int i = 0; i < natoms; i++) {
    readline(line);
    nwords = parse(line,words,maxspecial+1);
    if (nwords != nspecial[i][2]+1)
      error->all(FLERR,"Molecule file special list "
		 "does not match special count");

    for (m = 1; m < nwords; m++) {
      special[i][m-1] = ATOTAGINT(words[m]);
      if (special[i][m-1] <= 0 || special[i][m-1] > natoms ||
	  special[i][m-1] == i+1)
	error->all(FLERR,"Invalid special atom index in molecule file");
    }
  }

  delete [] words;
}

/* ----------------------------------------------------------------------
   read SHAKE flags from file
------------------------------------------------------------------------- */

void Molecule::shakeflag_read(char *line)
{
  int tmp;
  for (int i = 0; i < natoms; i++) {
    readline(line);
    sscanf(line,"%d %d",&tmp,&shake_flag[i]);
  }

  for (int i = 0; i < natoms; i++)
    if (shake_flag[i] < 0 || shake_flag[i] > 4) 
      error->all(FLERR,"Invalid shake flag in molecule file");
}

/* ----------------------------------------------------------------------
   read SHAKE atom info from file
------------------------------------------------------------------------- */

void Molecule::shakeatom_read(char *line)
{
  int tmp;
  for (int i = 0; i < natoms; i++) {
    readline(line);
    if (shake_flag[i] == 1)
      sscanf(line,"%d " TAGINT_FORMAT " " TAGINT_FORMAT " " TAGINT_FORMAT,
             &tmp,&shake_atom[i][0],&shake_atom[i][1],&shake_atom[i][2]);
    else if (shake_flag[i] == 2)
      sscanf(line,"%d " TAGINT_FORMAT " " TAGINT_FORMAT,
             &tmp,&shake_atom[i][0],&shake_atom[i][1]);
    else if (shake_flag[i] == 3)
      sscanf(line,"%d " TAGINT_FORMAT " " TAGINT_FORMAT " " TAGINT_FORMAT,
             &tmp,&shake_atom[i][0],&shake_atom[i][1],&shake_atom[i][2]);
    else if (shake_flag[i] == 4)
      sscanf(line,"%d " TAGINT_FORMAT " " TAGINT_FORMAT " " 
             TAGINT_FORMAT " " TAGINT_FORMAT,
             &tmp,&shake_atom[i][0],&shake_atom[i][1],
             &shake_atom[i][2],&shake_atom[i][3]);
  }

  for (int i = 0; i < natoms; i++) {
    int m = shake_flag[i];
    if (m == 1) m = 3;
    for (int j = 0; j < m; j++)
      if (shake_atom[i][j] <= 0 || shake_atom[i][j] > natoms)
        error->all(FLERR,"Invalid shake atom in molecule file");
  }
}

/* ----------------------------------------------------------------------
   read SHAKE bond type info from file
------------------------------------------------------------------------- */

void Molecule::shaketype_read(char *line)
{
  int tmp;
  for (int i = 0; i < natoms; i++) {
    readline(line);
    if (shake_flag[i] == 1)
      sscanf(line,"%d %d %d %d",&tmp,
             &shake_type[i][0],&shake_type[i][1],&shake_type[i][2]);
    else if (shake_flag[i] == 2)
      sscanf(line,"%d %d",&tmp,&shake_type[i][0]);
    else if (shake_flag[i] == 3)
      sscanf(line,"%d %d %d",&tmp,&shake_type[i][0],&shake_type[i][1]);
    else if (shake_flag[i] == 4)
      sscanf(line,"%d %d %d %d",&tmp,
             &shake_type[i][0],&shake_type[i][1],&shake_type[i][2]);
  }

  for (int i = 0; i < natoms; i++) {
    int m = shake_flag[i];
    if (m == 1) m = 3;
    for (int j = 0; j < m-1; j++)
      if (shake_type[i][j] <= 0)
        error->all(FLERR,"Invalid shake bond type in molecule file");
    if (shake_flag[i] == 1)
      if (shake_type[i][2] <= 0)
        error->all(FLERR,"Invalid shake angle type in molecule file");
  }
}

/* ----------------------------------------------------------------------
   error check molecule attributes and topology against system settings
   flag = 0, just check this molecule
   flag = 1, check all molecules in set, this is 1st molecule in set
------------------------------------------------------------------------- */

void Molecule::check_attributes(int flag)
{
  int n = 1;
  if (flag) n = nset;
  int imol = atom->find_molecule(id);

  for (int i = imol; i < imol+n; i++) {
    Molecule *onemol = atom->molecules[imol];
    
    // check per-atom attributes of molecule
    // warn if not a match

    int mismatch = 0;
    if (onemol->qflag && !atom->q_flag) mismatch = 1;
    if (onemol->radiusflag && !atom->radius_flag) mismatch = 1;
    if (onemol->rmassflag && !atom->rmass_flag) mismatch = 1;

    if (mismatch && me == 0) 
      error->warning(FLERR,
                     "Molecule attributes do not match system attributes");

    // for all atom styles, check nbondtype,etc

    mismatch = 0;
    if (atom->nbondtypes < onemol->nbondtypes) mismatch = 1;
    if (atom->nangletypes < onemol->nangletypes) mismatch = 1;
    if (atom->ndihedraltypes < onemol->ndihedraltypes) mismatch = 1;
    if (atom->nimpropertypes < onemol->nimpropertypes) mismatch = 1;

    if (mismatch) 
      error->all(FLERR,"Molecule topology type exceeds system topology type");

    // for molecular atom styles, check bond_per_atom,etc + maxspecial
    // do not check for atom style template, since nothing stored per atom

    if (atom->molecular == 1) {
      if (atom->avec->bonds_allow &&
          atom->bond_per_atom < onemol->bond_per_atom) mismatch = 1;
      if (atom->avec->angles_allow &&
          atom->angle_per_atom < onemol->angle_per_atom) mismatch = 1;
      if (atom->avec->dihedrals_allow &&
          atom->dihedral_per_atom < onemol->dihedral_per_atom) mismatch = 1;
      if (atom->avec->impropers_allow &&
          atom->improper_per_atom < onemol->improper_per_atom) mismatch = 1;
      if (atom->maxspecial < onemol->maxspecial) mismatch = 1;

      if (mismatch) 
        error->all(FLERR,"Molecule toplogy/atom exceeds system topology/atom");

    }

    // warn if molecule topology defined but no special settings

    if (onemol->bondflag && !onemol->specialflag) 
      if (me == 0) error->warning(FLERR,"Molecule has bond topology "
                                  "but no special bond settings");
  }
}

/* ----------------------------------------------------------------------
   init all data structures to empty
------------------------------------------------------------------------- */

void Molecule::initialize()
{
  natoms = 0;
  nbonds = nangles = ndihedrals = nimpropers = 0;
  ntypes = 0;
  nbondtypes = nangletypes = ndihedraltypes = nimpropertypes = 0;

  bond_per_atom = angle_per_atom = dihedral_per_atom = improper_per_atom = 0;
  maxspecial = 0;

  xflag = typeflag = qflag = radiusflag = rmassflag = 0;
  bondflag = angleflag = dihedralflag = improperflag = 0;
  nspecialflag = specialflag = 0;
  shakeflag = shakeflagflag = shakeatomflag = shaketypeflag = 0;

  centerflag = massflag = comflag = inertiaflag = 0;
  tag_require = 0;

  x = NULL;
  type = NULL;
  q = NULL;
  radius = NULL;
  rmass = NULL;

  num_bond = NULL;
  bond_type = NULL;
  bond_atom = NULL;

  num_angle = NULL;
  angle_type = NULL;
  angle_atom1 = angle_atom2 = angle_atom3 = NULL;

  num_dihedral = NULL;
  dihedral_type = NULL;
  dihedral_atom1 = dihedral_atom2 = dihedral_atom3 = dihedral_atom4 = NULL;

  num_improper = NULL;
  improper_type = NULL;
  improper_atom1 = improper_atom2 = improper_atom3 = improper_atom4 = NULL;

  nspecial = NULL;
  special = NULL;

  shake_flag = NULL;
  shake_atom = NULL;
  shake_type = NULL;

  dx = NULL;
  dxcom = NULL;
  dxbody = NULL;
}

/* ----------------------------------------------------------------------
   allocate all data structures
   also initialize values for data structures that are always allocated
------------------------------------------------------------------------- */

void Molecule::allocate()
{
  if (xflag) memory->create(x,natoms,3,"molecule:x");
  if (typeflag) memory->create(type,natoms,"molecule:type");
  if (qflag) memory->create(q,natoms,"molecule:q");
  if (radiusflag) memory->create(radius,natoms,"molecule:radius");
  if (rmassflag) memory->create(rmass,natoms,"molecule:rmass");

  // always allocate num_bond,num_angle,etc and nspecial even if not in file
  // initialize to 0 even if not in molecule file
  // this is so methods that use these arrays don't have to check they exist

  memory->create(num_bond,natoms,"molecule:num_bond");
  for (int i = 0; i < natoms; i++) num_bond[i] = 0;
  memory->create(num_angle,natoms,"molecule:num_angle");
  for (int i = 0; i < natoms; i++) num_angle[i] = 0;
  memory->create(num_dihedral,natoms,"molecule:num_dihedral");
  for (int i = 0; i < natoms; i++) num_dihedral[i] = 0;
  memory->create(num_improper,natoms,"molecule:num_improper");
  for (int i = 0; i < natoms; i++) num_improper[i] = 0;
  memory->create(nspecial,natoms,3,"molecule:nspecial");
  for (int i = 0; i < natoms; i++) 
    nspecial[i][0] = nspecial[i][1] = nspecial[i][2] = 0;

  if (bondflag) {
    memory->create(bond_type,natoms,bond_per_atom,
		   "molecule:bond_type");
    memory->create(bond_atom,natoms,bond_per_atom,
		   "molecule:bond_atom");
  }

  if (angleflag) {
    memory->create(angle_type,natoms,angle_per_atom,
		   "molecule:angle_type");
    memory->create(angle_atom1,natoms,angle_per_atom,
		   "molecule:angle_atom1");
    memory->create(angle_atom2,natoms,angle_per_atom,
		   "molecule:angle_atom2");
    memory->create(angle_atom3,natoms,angle_per_atom,
		   "molecule:angle_atom3");
  }

  if (dihedralflag) {
    memory->create(dihedral_type,natoms,dihedral_per_atom,
		   "molecule:dihedral_type");
    memory->create(dihedral_atom1,natoms,dihedral_per_atom,
		   "molecule:dihedral_atom1");
    memory->create(dihedral_atom2,natoms,dihedral_per_atom,
		   "molecule:dihedral_atom2");
    memory->create(dihedral_atom3,natoms,dihedral_per_atom,
		   "molecule:dihedral_atom3");
    memory->create(dihedral_atom4,natoms,dihedral_per_atom,
		   "molecule:dihedral_atom4");
  }

  if (improperflag) {
    memory->create(improper_type,natoms,improper_per_atom,
		   "molecule:improper_type");
    memory->create(improper_atom1,natoms,improper_per_atom,
		   "molecule:improper_atom1");
    memory->create(improper_atom2,natoms,improper_per_atom,
		   "molecule:improper_atom2");
    memory->create(improper_atom3,natoms,improper_per_atom,
		   "molecule:improper_atom3");
    memory->create(improper_atom4,natoms,improper_per_atom,
		   "molecule:improper_atom4");
  }

  if (specialflag)
    memory->create(special,natoms,maxspecial,"molecule:special");

  if (shakeflag) {
    memory->create(shake_flag,natoms,"molecule:shake_flag");
    memory->create(shake_atom,natoms,4,"molecule:shake_flag");
    memory->create(shake_type,natoms,3,"molecule:shake_flag");
  }
}

/* ----------------------------------------------------------------------
   deallocate all data structures
------------------------------------------------------------------------- */

void Molecule::deallocate()
{
  memory->destroy(x);
  memory->destroy(type);
  memory->destroy(q);
  memory->destroy(radius);
  memory->destroy(rmass);
  
  memory->destroy(num_bond);
  memory->destroy(bond_type);
  memory->destroy(bond_atom);
  
  memory->destroy(num_angle);
  memory->destroy(angle_type);
  memory->destroy(angle_atom1);
  memory->destroy(angle_atom2);
  memory->destroy(angle_atom3);
  
  memory->destroy(num_dihedral);
  memory->destroy(dihedral_type);
  memory->destroy(dihedral_atom1);
  memory->destroy(dihedral_atom2);
  memory->destroy(dihedral_atom3);
  memory->destroy(dihedral_atom4);
  
  memory->destroy(num_improper);
  memory->destroy(improper_type);
  memory->destroy(improper_atom1);
  memory->destroy(improper_atom2);
  memory->destroy(improper_atom3);
  memory->destroy(improper_atom4);

  memory->destroy(nspecial);
  memory->destroy(special);

  memory->destroy(shake_flag);
  memory->destroy(shake_atom);
  memory->destroy(shake_type);

  memory->destroy(dx);
  memory->destroy(dxcom);
  memory->destroy(dxbody);
}

/* ----------------------------------------------------------------------
   open molecule file
------------------------------------------------------------------------- */

void Molecule::open(char *file)
{
  fp = fopen(file,"r");
  if (fp == NULL) {
    char str[128];
    sprintf(str,"Cannot open molecule file %s",file);
    error->one(FLERR,str);
  }
}

/* ----------------------------------------------------------------------
   read and bcast a line
------------------------------------------------------------------------- */

void Molecule::readline(char *line)
{
  int n;
  if (me == 0) {
    if (fgets(line,MAXLINE,fp) == NULL) n = 0;
    else n = strlen(line) + 1;
  }
  MPI_Bcast(&n,1,MPI_INT,0,world);
  if (n == 0) error->all(FLERR,"Unexpected end of molecule file");
  MPI_Bcast(line,n,MPI_CHAR,0,world);
}

/* ----------------------------------------------------------------------
   extract keyword from line
   flag = 0, read and bcast line
   flag = 1, line has already been read
------------------------------------------------------------------------- */

void Molecule::parse_keyword(int flag, char *line, char *keyword)
{
  if (flag) {

    // read upto non-blank line plus 1 following line
    // eof is set to 1 if any read hits end-of-file

    int eof = 0;
    if (me == 0) {
      if (fgets(line,MAXLINE,fp) == NULL) eof = 1;
      while (eof == 0 && strspn(line," \t\n\r") == strlen(line)) {
	if (fgets(line,MAXLINE,fp) == NULL) eof = 1;
      }
      if (fgets(keyword,MAXLINE,fp) == NULL) eof = 1;
    }

    // if eof, set keyword empty and return

    MPI_Bcast(&eof,1,MPI_INT,0,world);
    if (eof) {
      keyword[0] = '\0';
      return;
    }

    // bcast keyword line to all procs

    int n;
    if (me == 0) n = strlen(line) + 1;
    MPI_Bcast(&n,1,MPI_INT,0,world);
    MPI_Bcast(line,n,MPI_CHAR,0,world);
  }

  // copy non-whitespace portion of line into keyword

  int start = strspn(line," \t\n\r");
  int stop = strlen(line) - 1;
  while (line[stop] == ' ' || line[stop] == '\t'
         || line[stop] == '\n' || line[stop] == '\r') stop--;
  line[stop+1] = '\0';
  strcpy(keyword,&line[start]);
}

/* ----------------------------------------------------------------------
   skip N lines of file
------------------------------------------------------------------------- */

void Molecule::skip_lines(int n, char *line)
{
  for (int i = 0; i < n; i++) readline(line);
}

/* ----------------------------------------------------------------------
   parse line into words separated by whitespace
   return # of words
   max = max pointers storable in words
------------------------------------------------------------------------- */

int Molecule::parse(char *line, char **words, int max)
{
  char *ptr;

  int nwords = 0;
  words[nwords++] = strtok(line," \t\n\r\f");

  while ((ptr = strtok(NULL," \t\n\r\f"))) {
    if (nwords < max) words[nwords] = ptr;
    nwords++;
  }

  return nwords;
}

/* ----------------------------------------------------------------------
   proc 0 prints molecule params
------------------------------------------------------------------------- */

/*

void Molecule::print()
{
  printf("MOLECULE %s\n",id);
  printf("  %d natoms\n",natoms);
  if (nbonds) printf("  %d nbonds\n",nbonds);
  if (nangles) printf("  %d nangles\n",nangles);
  if (ndihedrals) printf("  %d ndihedrals\n",ndihedrals);
  if (nimpropers) printf("  %d nimpropers\n",nimpropers);

  if (xflag) {
    printf(  "Coords:\n");
    for (int i = 0; i < natoms; i++)
      printf("    %d %g %g %g\n",i+1,x[i][0],x[i][1],x[i][2]);
  }
  if (typeflag) {
    printf(  "Types:\n");
    for (int i = 0; i < natoms; i++)
      printf("    %d %d\n",i+1,type[i]);
  }
  if (qflag) {
    printf(  "Charges:\n");
    for (int i = 0; i < natoms; i++)
      printf("    %d %g\n",i+1,q[i]);
  }
  if (radiusflag) {
    printf(  "Radii:\n");
    for (int i = 0; i < natoms; i++)
      printf("    %d %g\n",i+1,radius[i]);
  }
  if (rmassflag) {
    printf(  "Masses:\n");
    for (int i = 0; i < natoms; i++)
      printf("    %d %g\n",i+1,rmass[i]);
  }
      
  if (bondflag) {
    printf(  "Bonds:\n");
    for (int i = 0; i < natoms; i++) {
      printf("    %d %d\n",i+1,num_bond[i]);
      for (int j = 0; j < num_bond[i]; j++)
        printf("      %d %d %d %d\n",j+1,bond_type[i][j],i+1,bond_atom[i][j]);
    }
  }
  if (angleflag) {
    printf(  "Angles:\n");
    for (int i = 0; i < natoms; i++) {
      printf("    %d %d\n",i+1,num_angle[i]);
      for (int j = 0; j < num_angle[i]; j++)
        printf("      %d %d %d %d %d\n",
               j+1,angle_type[i][j],
               angle_atom1[i][j],angle_atom2[i][j],angle_atom3[i][j]);
    }
  }
  if (dihedralflag) {
    printf(  "Dihedrals:\n");
    for (int i = 0; i < natoms; i++) {
      printf("    %d %d\n",i+1,num_dihedral[i]);
      for (int j = 0; j < num_dihedral[i]; j++)
        printf("      %d %d %d %d %d %d\n",
               j+1,dihedral_type[i][j],
               dihedral_atom1[i][j],dihedral_atom2[i][j],
               dihedral_atom3[i][j],dihedral_atom4[i][j]);
    }
  }
  if (improperflag) {
    printf(  "Impropers:\n");
    for (int i = 0; i < natoms; i++) {
      printf("    %d %d\n",i+1,num_improper[i]);
      for (int j = 0; j < num_improper[i]; j++)
        printf("      %d %d %d %d %d %d\n",
               j+1,improper_type[i][j],
               improper_atom1[i][j],improper_atom2[i][j],
               improper_atom3[i][j],improper_atom4[i][j]);
    }
  }

  if (specialflag) {
    printf(  "Special neighs:\n");
    for (int i = 0; i < natoms; i++) {
      printf("    %d %d %d %d\n",i+1,
             nspecial[i][0],nspecial[i][1]-nspecial[i][0],
             nspecial[i][2]-nspecial[i][1]);
      printf("      ");
      for (int j = 0; j < nspecial[i][2]; j++)
        printf(" %d",special[i][j]);
      printf("\n");
    }
  }
}

*/<|MERGE_RESOLUTION|>--- conflicted
+++ resolved
@@ -63,22 +63,6 @@
   read(1);
   if (me == 0) fclose(fp);
 
-<<<<<<< HEAD
-  if (me == 0) {
-    if (screen)
-      fprintf(screen,"Successfully read molecule %s\n"
-              "  %d atoms with %d types\n  %d bonds with %d types\n"
-              "  %d angles with %d types\n  %d dihedrals with %d types\n"
-              "  %d impropers with %d types\n",id,natoms,ntypes,
-              nbonds,nbondtypes,nangles,nangletypes,
-              ndihedrals,ndihedraltypes,nimpropers,nimpropertypes);
-
-    if (logfile)
-      fprintf(logfile,"Successfully read molecule %s\n"
-              "  %d atoms with %d types\n  %d bonds with %d types\n"
-              "  %d angles with %d types\n  %d dihedrals with %d types\n"
-              "  %d impropers with %d types\n",id,natoms,ntypes,
-=======
   // stats
   
   if (me == 0) {
@@ -96,7 +80,6 @@
               "  %d angles with %d types\n  %d dihedrals with %d types\n"
               "  %d impropers with %d types\n",
               id,natoms,ntypes,
->>>>>>> 1ff3afc5
               nbonds,nbondtypes,nangles,nangletypes,
               ndihedrals,ndihedraltypes,nimpropers,nimpropertypes);
   }
